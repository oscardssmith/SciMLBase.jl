using Pkg
using SafeTestsets
using Test
using SciMLBase

# https://github.com/JuliaArrays/FillArrays.jl/pull/163
@test_broken isempty(detect_ambiguities(SciMLBase))

const GROUP = get(ENV, "GROUP", "All")
const is_APPVEYOR = (Sys.iswindows() && haskey(ENV, "APPVEYOR"))

function activate_downstream_env()
    Pkg.activate("downstream")
    Pkg.develop(PackageSpec(path = dirname(@__DIR__)))
    Pkg.instantiate()
end

@time begin
    if GROUP == "Core" || GROUP == "All"
<<<<<<< HEAD
        @time @safetestset "Display" begin include("display.jl") end
        @time @safetestset "Existence functions" begin include("existence_functions.jl") end
        @time @safetestset "Function Building Error Messages" begin include("function_building_error_messages.jl") end
        @time @safetestset "Solver Missing Error Messages" begin include("solver_missing_error_messages.jl") end
        @time @safetestset "Integrator interface" begin include("integrator_tests.jl") end
        @time @safetestset "Table Traits" begin include("traits.jl") end
        @time @safetestset "Ensemble functionality" begin include("ensemble_tests.jl") end
        @time @safetestset "DiffEqOperator tests" begin include("diffeqoperator.jl") end
        @time @safetestset "Solution interface" begin include("solution_interface.jl") end
        @time @safetestset "DE function conversion" begin include("convert_tests.jl") end
        @time @safetestset "Performance Warnings" begin include("performance_warnings.jl") end
=======
        @time @safetestset "Aqua" begin
            include("aqua.jl")
        end
        @time @safetestset "Display" begin
            include("display.jl")
        end
        @time @safetestset "Existence functions" begin
            include("existence_functions.jl")
        end
        @time @safetestset "Function Building Error Messages" begin
            include("function_building_error_messages.jl")
        end
        @time @safetestset "Solver Missing Error Messages" begin
            include("solver_missing_error_messages.jl")
        end
        @time @safetestset "Integrator interface" begin
            include("integrator_tests.jl")
        end
        @time @safetestset "Table Traits" begin
            include("traits.jl")
        end
        @time @safetestset "Ensemble functionality" begin
            include("ensemble_tests.jl")
        end
        @time @safetestset "DiffEqOperator tests" begin
            include("diffeqoperator.jl")
        end
        @time @safetestset "Solution interface" begin
            include("solution_interface.jl")
        end
        @time @safetestset "DE function conversion" begin
            include("convert_tests.jl")
        end
>>>>>>> 6d6568ae
    end

    if !is_APPVEYOR && GROUP == "Downstream"
        activate_downstream_env()
        @time @safetestset "Ensembles of Zero Length Solutions" begin
            include("downstream/ensemble_zero_length.jl")
        end
        @time @safetestset "Timing first batch when solving Ensembles" begin
            include("downstream/ensemble_first_batch.jl")
        end
        @time @safetestset "Symbol and integer based indexing of interpolated solutions" begin
            include("downstream/symbol_indexing.jl")
        end
        if VERSION >= v"1.8"
            @time @safetestset "Symbol and integer based indexing of integrators" begin
                include("downstream/integrator_indexing.jl")
            end
            @time @safetestset "Problem Indexing" begin
                include("downstream/problem_interface.jl")
            end
            @time @safetestset "Solution Indexing" begin
                include("downstream/solution_interface.jl")
            end
        end
        @time @safetestset "Unitful interpolations" begin
            include("downstream/unitful_interpolations.jl")
        end
        @time @safetestset "Integer idxs" begin
            include("downstream/integer_idxs.jl")
        end
        @time @safetestset "Autodiff Remake" begin
            include("downstream/remake_autodiff.jl")
        end
    end
end<|MERGE_RESOLUTION|>--- conflicted
+++ resolved
@@ -17,19 +17,6 @@
 
 @time begin
     if GROUP == "Core" || GROUP == "All"
-<<<<<<< HEAD
-        @time @safetestset "Display" begin include("display.jl") end
-        @time @safetestset "Existence functions" begin include("existence_functions.jl") end
-        @time @safetestset "Function Building Error Messages" begin include("function_building_error_messages.jl") end
-        @time @safetestset "Solver Missing Error Messages" begin include("solver_missing_error_messages.jl") end
-        @time @safetestset "Integrator interface" begin include("integrator_tests.jl") end
-        @time @safetestset "Table Traits" begin include("traits.jl") end
-        @time @safetestset "Ensemble functionality" begin include("ensemble_tests.jl") end
-        @time @safetestset "DiffEqOperator tests" begin include("diffeqoperator.jl") end
-        @time @safetestset "Solution interface" begin include("solution_interface.jl") end
-        @time @safetestset "DE function conversion" begin include("convert_tests.jl") end
-        @time @safetestset "Performance Warnings" begin include("performance_warnings.jl") end
-=======
         @time @safetestset "Aqua" begin
             include("aqua.jl")
         end
@@ -63,7 +50,9 @@
         @time @safetestset "DE function conversion" begin
             include("convert_tests.jl")
         end
->>>>>>> 6d6568ae
+        @time @safetestset "Performance warnings" begin
+            include("performance_warnings.jl")
+        end
     end
 
     if !is_APPVEYOR && GROUP == "Downstream"
