--- conflicted
+++ resolved
@@ -15,22 +15,16 @@
 end
 
 @time begin
-<<<<<<< HEAD
-@time @safetestset "Display" begin include("display.jl") end
-@time @safetestset "Existence functions" begin include("existence_functions.jl") end
-@time @safetestset "Integrator interface" begin include("integrator_tests.jl") end
-@time @safetestset "Ensemble functionality" begin include("ensemble_tests.jl") end
-=======
 
 if GROUP == "Core" || GROUP == "All"
     @time @safetestset "Display" begin include("display.jl") end
     @time @safetestset "Existence functions" begin include("existence_functions.jl") end
     @time @safetestset "Integrator interface" begin include("integrator_tests.jl") end
+    @time @safetestset "Ensemble functionality" begin include("ensemble_tests.jl") end
 end
 
 if !is_APPVEYOR && GROUP == "Downstream"
     activate_downstream_env()
     @time @safetestset "Ensembles of Zero Length Solutions" begin include("downstream/ensemble_zero_length.jl") end
 end
->>>>>>> 46f37bdf
 end