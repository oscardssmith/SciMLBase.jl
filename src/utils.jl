"""
$(SIGNATURES)

Returns the number of arguments of `f` for each method.
"""
function numargs(f)
    if hasfield(typeof(f), :r) && typeof(f.r).name.name == :RObject ||
       typeof(f).name.name == :RFunction
        # Uses the RCall form to grab the parameter length
        return [length(unsafe_load(f.r.p).formals)]
    else
        return [num_types_in_tuple(m.sig) - 1 for m in methods(f)] #-1 since f is the first parameter
    end
end

function numargs(f::RuntimeGeneratedFunctions.RuntimeGeneratedFunction{
        T,
        V,
        W,
        I
}) where {
        T,
        V,
        W,
        I
}
    (length(T),)
end

numargs(f::ComposedFunction) = numargs(f.inner)

"""
$(SIGNATURES)

Get the number of parameters of a Tuple type, i.e. the number of fields.
"""
function num_types_in_tuple(sig)
    length(sig.parameters)
end

function num_types_in_tuple(sig::UnionAll)
    length(Base.unwrap_unionall(sig).parameters)
end

const NO_METHODS_ERROR_MESSAGE = """
                                 No methods were found for the model function passed to the equation solver.
                                 The function `f` needs to have dispatches, for example, for an ODEProblem
                                 `f` must define either `f(u,p,t)` or `f(du,u,p,t)`. For more information
                                 on how the model function `f` should be defined, consult the docstring for
                                 the appropriate `AbstractSciMLFunction`.
                                 """

struct NoMethodsError <: Exception
    fname::String
end

function Base.showerror(io::IO, e::NoMethodsError)
    println(io, NO_METHODS_ERROR_MESSAGE)
    print(io, "Offending function: ")
    printstyled(io, e.fname; bold = true, color = :red)
end

const TOO_MANY_ARGUMENTS_ERROR_MESSAGE = """
                                         All methods for the model function `f` had too many arguments. For example,
                                         an ODEProblem `f` must define either `f(u,p,t)` or `f(du,u,p,t)`. This error
                                         can be thrown if you define an ODE model for example as `f(du,u,p1,p2,t)`.
                                         For more information on the required number of arguments for the function
                                         you were defining, consult the documentation for the `SciMLProblem` or
                                         `SciMLFunction` type that was being constructed.

                                         A common reason for this occurrence is due to following the MATLAB or SciPy
                                         convention for parameter passing, i.e. to add each parameter as an argument.
                                         In the SciML convention, if you wish to pass multiple parameters, use a
                                         struct or other collection to hold the parameters. For example, here is the
                                         parameterized Lorenz equation:

                                         ```julia
                                         function lorenz(du,u,p,t)
                                           du[1] = p[1]*(u[2]-u[1])
                                           du[2] = u[1]*(p[2]-u[3]) - u[2]
                                           du[3] = u[1]*u[2] - p[3]*u[3]
                                          end
                                          u0 = [1.0;0.0;0.0]
                                          p = [10.0,28.0,8/3]
                                          tspan = (0.0,100.0)
                                          prob = ODEProblem(lorenz,u0,tspan,p)
                                         ```

                                         Notice that `f` is defined with a single `p`, an array which matches the definition
                                         of the `p` in the `ODEProblem`. Note that `p` can be any Julia struct.
                                         """

struct TooManyArgumentsError <: Exception
    fname::String
    f::Any
end

function Base.showerror(io::IO, e::TooManyArgumentsError)
    println(io, TOO_MANY_ARGUMENTS_ERROR_MESSAGE)
    print(io, "Offending function: ")
    printstyled(io, e.fname; bold = true, color = :red)
    println(io, "\nMethods:")
    println(io, methods(e.f))
end

const TOO_FEW_ARGUMENTS_ERROR_MESSAGE_OPTIMIZATION = """
                                        All methods for the model function `f` had too few arguments. For example,
                                        an OptimizationProblem `f` must define `f(u,p)` where `u` is the optimization
                                        state and `p` are the parameters of the optimization (commonly, the hyperparameters
                                        of the simulation).

                                        A common reason for this error is from defining a single-input loss function
                                        `f(u)`. While parameters are not required, a loss function which takes parameters
                                        is required, i.e. `f(u,p)`. If you have a function `f(u)`, ignored parameters
                                        can be easily added using a closure, i.e. `OptimizationProblem((u,_)->f(u),...)`.

                                        For example, here is a parameterized optimization problem:

                                        ```julia
                                        using Optimization, OptimizationOptimJL
                                        rosenbrock(u,p) =  (p[1] - u[1])^2 + p[2] * (u[2] - u[1]^2)^2
                                        u0 = zeros(2)
                                        p  = [1.0,100.0]

                                        prob = OptimizationProblem(rosenbrock,u0,p)
                                        sol = solve(prob,NelderMead())
                                        ```

                                        and a parameter-less example:

                                        ```julia
                                        using Optimization, OptimizationOptimJL
                                        rosenbrock(u,p) =  (1 - u[1])^2 + (u[2] - u[1]^2)^2
                                        u0 = zeros(2)

                                        prob = OptimizationProblem(rosenbrock,u0)
                                        sol = solve(prob,NelderMead())
                                        ```
                                        """

const TOO_FEW_ARGUMENTS_ERROR_MESSAGE = """
                                        All methods for the model function `f` had too few arguments. For example,
                                        an ODEProblem `f` must define either `f(u,p,t)` or `f(du,u,p,t)`. This error
                                        can be thrown if you define an ODE model for example as `f(u,t)`. The parameters
                                        `p` are not optional in the definition of `f`! For more information on the required
                                        number of arguments for the function you were defining, consult the documentation
                                        for the `SciMLProblem` or `SciMLFunction` type that was being constructed.

                                        For example, here is the no parameter Lorenz equation. The two valid versions
                                        are out of place:

                                        ```julia
                                        function lorenz(u,p,t)
                                          du1 = 10.0*(u[2]-u[1])
                                          du2 = u[1]*(28.0-u[3]) - u[2]
                                          du3 = u[1]*u[2] - 8/3*u[3]
                                          [du1,du2,du3]
                                         end
                                         u0 = [1.0;0.0;0.0]
                                         tspan = (0.0,100.0)
                                         prob = ODEProblem(lorenz,u0,tspan)
                                        ```

                                        and in-place:

                                        ```julia
                                        function lorenz!(du,u,p,t)
                                          du[1] = 10.0*(u[2]-u[1])
                                          du[2] = u[1]*(28.0-u[3]) - u[2]
                                          du[3] = u[1]*u[2] - 8/3*u[3]
                                         end
                                         u0 = [1.0;0.0;0.0]
                                         tspan = (0.0,100.0)
                                         prob = ODEProblem(lorenz!,u0,tspan)
                                        ```
                                        """

struct TooFewArgumentsError <: Exception
    fname::String
    f::Any
    isoptimization::Bool
end

function Base.showerror(io::IO, e::TooFewArgumentsError)
    if e.isoptimization
        println(io, TOO_FEW_ARGUMENTS_ERROR_MESSAGE_OPTIMIZATION)
    else
        println(io, TOO_FEW_ARGUMENTS_ERROR_MESSAGE)
    end
    print(io, "Offending function: ")
    printstyled(io, e.fname; bold = true, color = :red)
    println(io, "\nMethods:")
    println(io, methods(e.f))
end

const ARGUMENTS_ERROR_MESSAGE = """
                                Methods dispatches for the model function `f` do not match the required number.
                                For example, an ODEProblem `f` must define either `f(u,p,t)` or `f(du,u,p,t)`.
                                This error can be thrown if you define an ODE model for example as `f(u,t)`
                                and `f(u,p,t,x,y)` as both of those are not valid dispatches! For more information
                                on the required dispatches for the given model function, consult the documentation
                                for the appropriate `SciMLProblem` or `AbstractSciMLFunction`.
                                """

struct FunctionArgumentsError <: Exception
    fname::String
    f::Any
end

function Base.showerror(io::IO, e::FunctionArgumentsError)
    println(io, ARGUMENTS_ERROR_MESSAGE)
    print(io, "Offending function: ")
    printstyled(io, e.fname; bold = true, color = :red)
    println(io, "\nMethods:")
    println(io, methods(e.f))
end

"""
    isinplace(f, inplace_param_number[,fname="f"])
    isinplace(f::AbstractSciMLFunction[, inplace_param_number])

Check whether a function operates in place by comparing its number of arguments
to the expected number. If `f` is an `AbstractSciMLFunction`, then the type
parameter is assumed to be correct and is used. Otherwise `inplace_param_number`
is checked against the methods table, where `inplace_param_number` is the number
of arguments for the in-place dispatch. The out-of-place dispatch is assumed
to have one less. If neither of these dispatches exist, an error is thrown.
If the error is thrown, `fname` is used to tell the user which function has the
incorrect dispatches.

`iip_preferred` means that if `inplace_param_number=4` and methods of both 3 and
for 4 args exist, then it will be chosen as in-place. `iip_dispatch` flips this
decision.

If `has_two_dispatches = false`, then it is assumed that there is only one correct
dispatch, i.e. `f(u,p)` for OptimizationFunction, and thus the check for the oop
form is disabled and the 2-argument signature is ensured to be matched.

# See also

  - [`numargs`](@ref numargs)
"""
function isinplace(f, inplace_param_number, fname = "f", iip_preferred = true;
        has_two_dispatches = true, isoptimization = false)
    nargs = numargs(f)
    iip_dispatch = any(x -> x == inplace_param_number, nargs)
    oop_dispatch = any(x -> x == inplace_param_number - 1, nargs)

    if length(nargs) == 0
        throw(NoMethodsError(fname))
    end

    if !iip_dispatch && !oop_dispatch && !isoptimization
        if all(x -> x > inplace_param_number, nargs)
            throw(TooManyArgumentsError(fname, f))
        elseif all(x -> x < inplace_param_number - 1, nargs) && has_two_dispatches
            # Possible extra safety?
            # Find if there's a `f(args...)` dispatch
            # If so, no error
            _parameters = if methods(f).ms[1].sig isa UnionAll
                Base.unwrap_unionall(methods(f).ms[1].sig).parameters
            else
                methods(f).ms[1].sig.parameters
            end

            for i in 1:length(nargs)
                if nargs[i] < inplace_param_number &&
                   any(isequal(Vararg{Any}), _parameters)
                    # If varargs, assume iip
                    return iip_preferred
                end
            end

            # No varargs detected, error that there are dispatches but not the right ones

            throw(TooFewArgumentsError(fname, f, isoptimization))
        else
            throw(FunctionArgumentsError(fname, f))
        end
    elseif oop_dispatch && !iip_dispatch && !has_two_dispatches

        # Possible extra safety?
        # Find if there's a `f(args...)` dispatch
        # If so, no error
        for i in 1:length(nargs)
            if nargs[i] < inplace_param_number &&
               any(isequal(Vararg{Any}), methods(f).ms[1].sig.parameters)
                # If varargs, assume iip
                return iip_preferred
            end
        end

        throw(TooFewArgumentsError(fname, f, isoptimization))
    else
        if iip_preferred
            # Equivalent to, if iip_dispatch exists, treat as iip
            # Otherwise, it's oop
            iip_dispatch
        else
            # Equivalent to, if oop_dispatch exists, treat as oop
            # Otherwise, it's iip
            !oop_dispatch
        end
    end
end

isinplace(f::AbstractSciMLFunction{iip}) where {iip} = iip
function isinplace(f::AbstractSciMLFunction{iip}, inplace_param_number,
        fname = nothing) where {iip}
    iip
end

"""
    @CSI_str cmd

Create an ANSI escape sequence string for the CSI command `cmd`.
"""
macro CSI_str(str)
    return :(string("\x1b[", $(esc(str)), "m"))
end

const TYPE_COLOR = CSI"38;2;86;182;194"  # Cyan
const NO_COLOR = CSI"0"

get_colorizers(io::IO) = get(io, :color, false) ? (TYPE_COLOR, NO_COLOR) : ("", "")

"""
    @def name definition
"""
macro def(name, definition)
    return quote
        macro $(esc(name))()
            esc($(Expr(:quote, definition)))
        end
    end
end

using Base: typename

Base.@pure __parameterless_type(T) = typename(T).wrapper
parameterless_type(x) = __parameterless_type(typeof(x))
parameterless_type(::Type{T}) where {T} = __parameterless_type(T)

# support functions
export check_keywords, warn_compat
function check_keywords(alg, kwargs, warnlist)
    flg = false
    for (kw, val) in kwargs
        if kw in warnlist
            if val !== nothing
                flg = true
                @warn(string("The ", kw, " argument is ignored by ", alg, "."))
            end
        end
    end
    flg
end

"""
$(SIGNATURES)

Emit a warning with a link to the solver compatibility chart in the documentation.
"""
warn_compat() = @warn("https://docs.sciml.ai/DiffEqDocs/stable/basics/compatibility_chart/")

"""
    @add_kwonly function_definition

Define keyword-only version of the `function_definition`.

    @add_kwonly function f(x; y=1)
        ...
    end

expands to:

    function f(x; y=1)
        ...
    end
    function f(; x = error("No argument x"), y=1)
        ...
    end
"""
macro add_kwonly(ex)
    esc(add_kwonly(ex))
end

add_kwonly(ex::Expr) = add_kwonly(Val{ex.head}, ex)

function add_kwonly(::Type{<:Val}, ex)
    error("add_only does not work with expression $(ex.head)")
end

function add_kwonly(::Union{Type{Val{:function}},
            Type{Val{:(=)}}}, ex::Expr)
    body = ex.args[2:end]  # function body
    default_call = ex.args[1]  # e.g., :(f(a, b=2; c=3))
    kwonly_call = add_kwonly(default_call)
    if kwonly_call === nothing
        return ex
    end

    return quote
        begin
            $ex
            $(Expr(ex.head, kwonly_call, body...))
        end
    end
end

function add_kwonly(::Type{Val{:where}}, ex::Expr)
    default_call = ex.args[1]
    rest = ex.args[2:end]
    kwonly_call = add_kwonly(default_call)
    if kwonly_call === nothing
        return nothing
    end
    return Expr(:where, kwonly_call, rest...)
end

function add_kwonly(::Type{Val{:call}}, default_call::Expr)
    # default_call is, e.g., :(f(a, b=2; c=3))
    funcname = default_call.args[1]  # e.g., :f
    required = []  # required positional arguments; e.g., [:a]
    optional = []  # optional positional arguments; e.g., [:(b=2)]
    default_kwargs = []
    for arg in default_call.args[2:end]
        if isa(arg, Symbol)
            push!(required, arg)
        elseif arg.head == :(::)
            push!(required, arg)
        elseif arg.head == :kw
            push!(optional, arg)
        elseif arg.head == :parameters
            @assert default_kwargs == []  # can I have :parameters twice?
            default_kwargs = arg.args
        else
            error("Not expecting to see: $arg")
        end
    end
    if isempty(required) && isempty(optional)
        # If the function is already keyword-only, do nothing:
        return nothing
    end
    if isempty(required)
        # It's not clear what should be done.  Let's not support it at
        # the moment:
        error("At least one positional mandatory argument is required.")
    end

    kwonly_kwargs = Expr(:parameters,
        [Expr(:kw, pa, :(error($("No argument $pa"))))
         for pa in required]..., optional..., default_kwargs...)
    kwonly_call = Expr(:call, funcname, kwonly_kwargs)
    # e.g., :(f(; a=error(...), b=error(...), c=1, d=2))

    return kwonly_call
end

"""
$(SIGNATURES)

List symbols `export`'ed but not actually defined.
"""
function undefined_exports(mod)
    undefined = []
    for name in names(mod)
        if !isdefined(mod, name)
            push!(undefined, name)
        end
    end
    return undefined
end

# Overloaded in other repositories
function unwrap_cache end

struct Void{F}
    f::F
end
function (f::Void)(args...)
    f.f(args...)
    nothing
end

"""
To be overloaded in ModelingToolkit
"""
function handle_varmap end

function mergedefaults(defaults, varmap, vars)
    defs = if varmap isa Dict
        merge(defaults, varmap)
    elseif eltype(varmap) <: Pair
        merge(defaults, Dict(varmap))
    elseif eltype(varmap) <: Number
        merge(defaults, Dict(zip(vars, varmap)))
    else
        defaults
    end
end

_unwrap_val(::Val{B}) where {B} = B
_unwrap_val(B) = B

"""
    prepare_initial_state(u0) = u0

Whenever an initial state is passed to the SciML ecosystem, is passed to
`prepare_initial_state` and the result is used instead. If you define a
type which cannot be used as a state but can be converted to something that
can be, then you may define `prepare_initial_state(x::YourType) = ...`.

!!! warning

    This function is experimental and may be removed in the future.

See also: `prepare_function`.
"""
prepare_initial_state(u0) = u0

"""
    prepare_function(f) = f

Whenever a function is passed to the SciML ecosystem, is passed to
`prepare_function` and the result is used instead. If you define a type which
cannot be used as a function in the SciML ecosystem but can be converted to
something that can be, then you may define `prepare_function(x::YourType) = ...`.

`prepare_function` may be called before or after
the arity of a function is computed with `numargs`

!!! warning

    This function is experimental and may be removed in the future.

See also: `prepare_initial_state`.
"""
<<<<<<< HEAD
prepare_function(f) = f

"""
        strip_solution(sol)

Strips a SciMLSolution object and its interpolation of their functions to better accommodate serialization.
"""
function strip_solution(sol::AbstractSciMLSolution)
    sol
end
=======
prepare_function(f) = f
>>>>>>> eb3758cc
<|MERGE_RESOLUTION|>--- conflicted
+++ resolved
@@ -536,7 +536,6 @@
 
 See also: `prepare_initial_state`.
 """
-<<<<<<< HEAD
 prepare_function(f) = f
 
 """
@@ -546,7 +545,4 @@
 """
 function strip_solution(sol::AbstractSciMLSolution)
     sol
-end
-=======
-prepare_function(f) = f
->>>>>>> eb3758cc
+end