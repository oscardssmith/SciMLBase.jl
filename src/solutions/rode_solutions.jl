--- conflicted
+++ resolved
@@ -51,14 +51,14 @@
     seed::UInt64
 end
 
-<<<<<<< HEAD
 Base.@propagate_inbounds function Base.getproperty(x::AbstractRODESolution, s::Symbol)
     if s === :destats
         Base.depwarn("`sol.destats` is deprecated. Use `sol.stats` instead.", "sol.destats")
         return getfield(x, :stats)
     end
     return getfield(x, s)
-=======
+end
+
 function Base.show(io::IO,
                    t::RODESolution{T, N, uType, uType2, DType, tType, randType, P, A, IType,
                                    DE, AC}) where {T, N, uType, uType2, DType, tType,
@@ -69,7 +69,6 @@
     else
         print(io, "RODESolution{$T,$N,…}")
     end
->>>>>>> c2bb35d9
 end
 
 function (sol::RODESolution)(t, ::Type{deriv} = Val{0}; idxs = nothing,
