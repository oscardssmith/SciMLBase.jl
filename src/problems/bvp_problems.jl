--- conflicted
+++ resolved
@@ -87,17 +87,11 @@
     p::P
     problem_type::PT
     kwargs::K
-<<<<<<< HEAD
-    @add_kwonly function BVProblem{iip}(f::AbstractBVPFunction, bc, u0, tspan,
-                                        p = NullParameters(),
-                                        problem_type = StandardBVProblem();
-                                        kwargs...) where {iip}
-=======
+
     @add_kwonly function BVProblem{iip}(f::AbstractODEFunction, bc, u0, tspan,
         p = NullParameters(),
         problem_type = StandardBVProblem();
         kwargs...) where {iip}
->>>>>>> cce1ce0b
         _tspan = promote_tspan(tspan)
         warn_paramtype(p)
         new{typeof(u0), typeof(_tspan), iip, typeof(p),
@@ -111,13 +105,10 @@
     end
 end
 
-<<<<<<< HEAD
-function BVProblem(f::AbstractBVPFunction, bc, u0, tspan, args...; kwargs...)
-=======
 TruncatedStacktraces.@truncate_stacktrace BVProblem 3 1 2
 
-function BVProblem(f::AbstractODEFunction, bc, u0, tspan, args...; kwargs...)
->>>>>>> cce1ce0b
+function BVProblem(f::AbstractBVPFunction, bc, u0, tspan, args...; kwargs...)
+
     BVProblem{isinplace(f, 4)}(f, bc, u0, tspan, args...; kwargs...)
 end
 
@@ -127,7 +118,7 @@
 
 # convenience interfaces:
 # Allow any previous timeseries solution
-<<<<<<< HEAD
+
 function BVProblem(f::AbstractBVPFunction, bc, sol::T, tspan::Tuple, p = NullParameters();
                    kwargs...) where {T <: AbstractTimeseriesSolution}
     BVProblem(f, bc, sol.u, tspan, p)
@@ -135,15 +126,6 @@
 # Allow a function of time for the initial guess
 function BVProblem(f::AbstractBVPFunction, bc, initialGuess, tspan::AbstractVector,
                    p = NullParameters(); kwargs...)
-=======
-function BVProblem(f::AbstractODEFunction, bc, sol::T, tspan::Tuple, p = NullParameters();
-    kwargs...) where {T <: AbstractTimeseriesSolution}
-    BVProblem(f, bc, sol.u, tspan, p)
-end
-# Allow a function of time for the initial guess
-function BVProblem(f::AbstractODEFunction, bc, initialGuess, tspan::AbstractVector,
-    p = NullParameters(); kwargs...)
->>>>>>> cce1ce0b
     u0 = [initialGuess(i) for i in tspan]
     BVProblem(f, bc, u0, (tspan[1], tspan[end]), p)
 end
