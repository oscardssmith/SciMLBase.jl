const RECOMPILE_BY_DEFAULT = true

"""
$(TYPEDEF)

Supertype for the specialization types. Controls the compilation and
function specialization behavior of SciMLFunctions, ultimately controlling
the runtime vs compile-time trade-off.
"""
abstract type AbstractSpecialization end

"""
$(TYPEDEF)

The default specialization level for problem functions. `AutoSpecialize`
works by applying a function wrap just-in-time before the solve process
to disable just-in-time re-specialization of the solver to the specific
choice of model `f` and thus allow for using a cached solver compilation
from a different `f`. This wrapping process can lead to a small decreased
runtime performance with a benefit of a greatly decreased compile-time.

## Note About Benchmarking and Runtime Optimality

It is recommended that `AutoSpecialize` is not used in any benchmarking
due to the potential effect of function wrapping on runtimes. `AutoSpecialize`'s
use case is targeted at decreased latency for REPL performance and
not for cases where where top runtime performance is required (such as in
optimization loops). Generally, for non-stiff equations the cost will be minimal
and potentially not even measurable. For stiff equations, function wrapping
has the limitation that only chunk sized 1 Dual numbers are allowed, which
can decrease Jacobian construction performance.

## Limitations of `AutoSpecialize`

The following limitations are not fundamental to the implementation of `AutoSpecialize`,
but are instead chosen as a compromise between default precompilation times and
ease of maintenance. Please open an issue to discuss lifting any potential
limitations.

* `AutoSpecialize` is only setup to wrap the functions from in-place ODEs. Other
  cases are excluded for the time being due to time limitations.
* `AutoSpecialize` will only lead to compilation reuse if the ODEFunction's other
  functions (such as jac and tgrad) are the default `nothing`. These could be
  JIT wrapped as well in a future version.
* `AutoSpecialize`'d functions are only compatible with Jacobian calculations
  performed with chunk size 1, and only with tag `DiffEqBase.OrdinaryDiffEqTag()`.
  Thus ODE solvers written on the common interface must be careful to detect
  the `AutoSpecialize` case and perform differentiation under these constraints,
  use finite differencing, or manually unwrap before solving. This will lead
  to decreased runtime performance for sufficiently large Jacobians.
* `AutoSpecialize` only wraps on Julia v1.8 and higher.
* `AutoSpecialize` does not handle cases with units. If unitful values are detected,
  wrapping is automatically disabled.
* `AutoSpecialize` only wraps cases for which `promote_rule` is defined between `u0`
  and dual numbers, `u0` and `t`, and for which `ArrayInterface.promote_eltype`
  is defined on `u0` to dual numbers.
* `AutoSpecialize` only wraps cases for which `f.mass_matrix isa UniformScaling`, the
  default.
* `AutoSpecialize` does not wrap cases where `f isa AbstractSciMLOperator`
* By default, only the `u0 isa Vector{Float64}`, `eltype(tspan) isa Float64`, and
  `typeof(p) isa Union{Vector{Float64},SciMLBase.NullParameters}` are specialized
  by the solver libraries. Other forms can be specialized with
  `AutoSpecialize`, but must be done in the precompilation of downstream libraries.
* `AutoSpecialize`d functions are manually unwrapped in adjoint methods in
  SciMLSensitivity.jl in order to allow compiler support for automatic differentiation.
  Improved versions of adjoints which decrease the recompilation surface will come
  in non-breaking updates.

Cases where automatic wrapping is disabled are equivalent to `FullSpecialize`.

## Example

```
f(du,u,p,t) = (du .= u)

# Note this is the same as ODEProblem(f, [1.0], (0.0,1.0))
# If no preferences are set
ODEProblem{true, SciMLBase.AutoSpecialize}(f, [1.0], (0.0,1.0))
```
"""
struct AutoSpecialize <: AbstractSpecialization end

"""
$(TYPEDEF)

`NoSpecialize` forces SciMLFunctions to not specialize on the types
of functions wrapped within it. This ultimately contributes to a
form such that every `prob.f` type is the same, meaning compilation
caches are fully reused, with the downside of losing runtime performance.
`NoSpecialize` is the form that most fully trades off runtime for compile
time. Unlike `AutoSpecialize`, `NoSpecialize` can be used with any
`SciMLFunction`.

## Example

```
f(du,u,p,t) = (du .= u)
ODEProblem{true, SciMLBase.NoSpecialize}(f, [1.0], (0.0,1.0))
```
"""
struct NoSpecialize <: AbstractSpecialization end

"""
$(TYPEDEF)

`FunctionWrapperSpecialize` is an eager wrapping choice which
performs a function wrapping during the `ODEProblem` construction.
This performs the function wrapping at the earliest possible point,
giving the best compile-time vs runtime performance, but with the
difficulty that any usage of `prob.f` needs to account for the
function wrapper's presence. While optimal in a performance sense,
this method has many usability issues with nonstandard solvers
and analyses as it requires unwrapping before re-wrapping for any
type changes. Thus this method is not used by default. Given that
the compile-time different is almost undetectable from AutoSpecialize,
this method is mostly used as a benchmarking reference for speed
of light for `AutoSpecialize`.

## Limitations of `FunctionWrapperSpecialize`

`FunctionWrapperSpecialize` has all of the limitations of `AutoSpecialize`,
but also includes the limitations:

* `prob.f` is directly specialized to the types of `(u,p,t)`, and any usage
  of `prob.f` on other types first requires using
  `SciMLBase.unwrapped_f(prob.f)` to remove the function wrapper.
* `FunctionWrapperSpecialize` can only be used by the `ODEProblem` constructor.
  If an `ODEFunction` is being constructed, the user must manually use
  `DiffEqBase.wrap_iip` on `f` before calling
  `ODEFunction{true,FunctionWrapperSpecialize}(f)`. This is a fundamental
  limitation of the approach as the types of `(u,p,t)` are required in the
  construction process and not accessible in the `AbstactSciMLFunction` constructors.

## Example

```
f(du,u,p,t) = (du .= u)
ODEProblem{true, SciMLBase.FunctionWrapperSpecialize}(f, [1.0], (0.0,1.0))
```
"""
struct FunctionWrapperSpecialize <: AbstractSpecialization end

"""
$(TYPEDEF)

`FullSpecialize` is an eager specialization choice which
directly types the `AbstractSciMLFunction` struct to match the type
of the model `f`. This forces recompilation of the solver on each
new function type `f`, leading to the most compile times with the
benefit of having the best runtime performance.

`FullSpecialize` should be used in all cases where top runtime performance
is required, such as in long-running simulations and benchmarking.

## Example

```
f(du,u,p,t) = (du .= u)
ODEProblem{true, SciMLBase.FullSpecialize}(f, [1.0], (0.0,1.0))
```
"""
struct FullSpecialize <: AbstractSpecialization end

specstring = Preferences.@load_preference("SpecializationLevel", "AutoSpecialize")
if specstring ∉
   ("NoSpecialize", "FullSpecialize", "AutoSpecialize", "FunctionWrapperSpecialize")
    error("SpecializationLevel preference $specstring is not in the allowed set of choices (NoSpecialize, FullSpecialize, AutoSpecialize, FunctionWrapperSpecialize).")
end

const DEFAULT_SPECIALIZATION = getproperty(SciMLBase, Symbol(specstring))

function DEFAULT_OBSERVED(sym, u, p, t)
    error("Indexing symbol $sym is unknown.")
end

function DEFAULT_OBSERVED_NO_TIME(sym, u, p)
    error("Indexing symbol $sym is unknown.")
end

function Base.summary(io::IO, prob::AbstractSciMLFunction)
    type_color, no_color = get_colorizers(io)
    print(io,
        type_color, nameof(typeof(prob)),
        no_color, ". In-place: ",
        type_color, isinplace(prob),
        no_color)
end

const NONCONFORMING_FUNCTIONS_ERROR_MESSAGE = """
                                              Nonconforming functions detected. If a model function `f` is defined
                                              as in-place, then all constituent functions like `jac` and `paramjac`
                                              must be in-place (and vice versa with out-of-place). Detected that
                                              some overloads did not conform to the same convention as `f`.
                                              """

struct NonconformingFunctionsError <: Exception
    nonconforming::Vector{String}
end

function Base.showerror(io::IO, e::NonconformingFunctionsError)
    println(io, NONCONFORMING_FUNCTIONS_ERROR_MESSAGE)
    print(io, "Nonconforming functions: ")
    printstyled(io, e.nonconforming; bold = true, color = :red)
end

"""
$(TYPEDEF)
"""
abstract type AbstractODEFunction{iip} <: AbstractDiffEqFunction{iip} end

@doc doc"""
    ODEFunction{iip,F,TMM,Ta,Tt,TJ,JVP,VJP,JP,SP,TW,TWt,TPJ,S,S2,S3,O,TCV} <: AbstractODEFunction{iip,specialize}

A representation of an ODE function `f`, defined by:

```math
M \frac{du}{dt} = f(u,p,t)
```

and all of its related functions, such as the Jacobian of `f`, its gradient
with respect to time, and more. For all cases, `u0` is the initial condition,
`p` are the parameters, and `t` is the independent variable.

## Constructor

```julia
ODEFunction{iip,specialize}(f;
                           mass_matrix = __has_mass_matrix(f) ? f.mass_matrix : I,
                           analytic = __has_analytic(f) ? f.analytic : nothing,
                           tgrad= __has_tgrad(f) ? f.tgrad : nothing,
                           jac = __has_jac(f) ? f.jac : nothing,
                           jvp = __has_jvp(f) ? f.jvp : nothing,
                           vjp = __has_vjp(f) ? f.vjp : nothing,
                           jac_prototype = __has_jac_prototype(f) ? f.jac_prototype : nothing,
                           sparsity = __has_sparsity(f) ? f.sparsity : jac_prototype,
                           paramjac = __has_paramjac(f) ? f.paramjac : nothing,
                           syms = __has_syms(f) ? f.syms : nothing,
                           indepsym= __has_indepsym(f) ? f.indepsym : nothing,
                           paramsyms = __has_paramsyms(f) ? f.paramsyms : nothing,
                           colorvec = __has_colorvec(f) ? f.colorvec : nothing,
                           sys = __has_sys(f) ? f.sys : nothing)
```

Note that only the function `f` itself is required. This function should
be given as `f!(du,u,p,t)` or `du = f(u,p,t)`. See the section on `iip`
for more details on in-place vs out-of-place handling.

All of the remaining functions are optional for improving or accelerating
the usage of `f`. These include:

- `mass_matrix`: the mass matrix `M` represented in the ODE function. Can be used
  to determine that the equation is actually a differential-algebraic equation (DAE)
  if `M` is singular. Note that in this case special solvers are required, see the
  DAE solver page for more details: https://docs.sciml.ai/DiffEqDocs/stable/solvers/dae_solve/.
  Must be an AbstractArray or an AbstractSciMLOperator.
- `analytic(u0,p,t)`: used to pass an analytical solution function for the analytical
  solution of the ODE. Generally only used for testing and development of the solvers.
- `tgrad(dT,u,p,t)` or dT=tgrad(u,p,t): returns ``\frac{\partial f(u,p,t)}{\partial t}``
- `jac(J,u,p,t)` or `J=jac(u,p,t)`: returns ``\frac{df}{du}``
- `jvp(Jv,v,u,p,t)` or `Jv=jvp(v,u,p,t)`: returns the directional derivative``\frac{df}{du} v``
- `vjp(Jv,v,u,p,t)` or `Jv=vjp(v,u,p,t)`: returns the adjoint derivative``\frac{df}{du}^\ast v``
- `jac_prototype`: a prototype matrix matching the type that matches the Jacobian. For example,
  if the Jacobian is tridiagonal, then an appropriately sized `Tridiagonal` matrix can be used
  as the prototype and integrators will specialize on this structure where possible. Non-structured
  sparsity patterns should use a `SparseMatrixCSC` with a correct sparsity pattern for the Jacobian.
  The default is `nothing`, which means a dense Jacobian.
- `paramjac(pJ,u,p,t)`: returns the parameter Jacobian ``\frac{df}{dp}``.
- `syms`: the symbol names for the elements of the equation. This should match `u0` in size. For
  example, if `u0 = [0.0,1.0]` and `syms = [:x, :y]`, this will apply a canonical naming to the
  values, allowing `sol[:x]` in the solution and automatically naming values in plots.
- `indepsym`: the canonical naming for the independent variable. Defaults to nothing, which
  internally uses `t` as the representation in any plots.
- `paramsyms`: the symbol names for the parameters of the equation. This should match `p` in
  size. For example, if `p = [0.0, 1.0]` and `paramsyms = [:a, :b]`, this will apply a canonical
  naming to the values, allowing `sol[:a]` in the solution.
- `colorvec`: a color vector according to the SparseDiffTools.jl definition for the sparsity
  pattern of the `jac_prototype`. This specializes the Jacobian construction when using
  finite differences and automatic differentiation to be computed in an accelerated manner
  based on the sparsity pattern. Defaults to `nothing`, which means a color vector will be
  internally computed on demand when required. The cost of this operation is highly dependent
  on the sparsity pattern.

## iip: In-Place vs Out-Of-Place

`iip` is the optional boolean for determining whether a given function is written to
be used in-place or out-of-place. In-place functions are `f!(du,u,p,t)` where the return
is ignored, and the result is expected to be mutated into the value of `du`. Out-of-place
functions are `du=f(u,p,t)`.

Normally, this is determined automatically by looking at the method table for `f` and seeing
the maximum number of arguments in available dispatches. For this reason, the constructor
`ODEFunction(f)` generally works (but is type-unstable). However, for type-stability or
to enforce correctness, this option is passed via `ODEFunction{true}(f)`.

## specialize: Controlling Compilation and Specialization

The `specialize` parameter controls the specialization level of the ODEFunction
on the function `f`. This allows for a trade-off between compile and run time performance.
The available specialization levels are:

* `SciMLBase.AutoSpecialize`: this form performs a lazy function wrapping on the
  functions of the ODE in order to stop recompilation of the ODE solver, but allow
  for the `prob.f` to stay unwrapped for normal usage. This is the default specialization
  level and strikes a balance in compile time vs runtime performance.
* `SciMLBase.FullSpecialize`: this form fully specializes the `ODEFunction` on the
  constituent functions that make its fields. As such, each `ODEFunction` in this
  form is uniquely typed, requiring re-specialization and compilation for each new
  ODE definition. This form has the highest compile-time at the cost of being the
  most optimal in runtime. This form should be preferred for long-running calculations
  (such as within optimization loops) and for benchmarking.
* `SciMLBase.NoSpecialize`: this form fully unspecializes the function types in the ODEFunction
  definition by using an `Any` type declaration. As a result, it can result in reduced runtime
  performance, but is the form that induces the least compile-time.
* `SciMLBase.FunctionWrapperSpecialize`: this is an eager function wrapping form. It is
  unsafe with many solvers, and thus is mostly used for development testing.

For more details, see the
[specialization levels section of the SciMLBase documentation](https://docs.sciml.ai/SciMLBase/stable/interfaces/Problems/#Specialization-Levels).

## Fields

The fields of the ODEFunction type directly match the names of the inputs.

## More Details on Jacobians

The following example creates an inplace `ODEFunction` whose Jacobian is a `Diagonal`:

```julia
using LinearAlgebra
f = (du,u,p,t) -> du .= t .* u
jac = (J,u,p,t) -> (J[1,1] = t; J[2,2] = t; J)
jp = Diagonal(zeros(2))
fun = ODEFunction(f; jac=jac, jac_prototype=jp)
```

Note that the integrators will always make a deep copy of `fun.jac_prototype`, so
there's no worry of aliasing.

In general, the Jacobian prototype can be anything that has `mul!` defined, in
particular sparse matrices or custom lazy types that support `mul!`. A special case
is when the `jac_prototype` is a `AbstractSciMLOperator`, in which case you
do not need to supply `jac` as it is automatically set to `update_coefficients!`.
Refer to the AbstractSciMLOperators documentation for more information
on setting up time/parameter dependent operators.

## Examples

### Declaring Explicit Jacobians for ODEs

The most standard case, declaring a function for a Jacobian is done by overloading
the function `f(du,u,p,t)` with an in-place updating function for the Jacobian:
`f_jac(J,u,p,t)` where the value type is used for dispatch. For example,
take the Lotka-Volterra model:

```julia
function f(du,u,p,t)
  du[1] = 2.0 * u[1] - 1.2 * u[1]*u[2]
  du[2] = -3 * u[2] + u[1]*u[2]
end
```

To declare the Jacobian, we simply add the dispatch:

```julia
function f_jac(J,u,p,t)
  J[1,1] = 2.0 - 1.2 * u[2]
  J[1,2] = -1.2 * u[1]
  J[2,1] = 1 * u[2]
  J[2,2] = -3 + u[1]
  nothing
end
```

Then we can supply the Jacobian with our ODE as:

```julia
ff = ODEFunction(f;jac=f_jac)
```

and use this in an `ODEProblem`:

```julia
prob = ODEProblem(ff,ones(2),(0.0,10.0))
```

## Symbolically Generating the Functions

See the `modelingtoolkitize` function from
[ModelingToolkit.jl](https://docs.sciml.ai/ModelingToolkit/stable/) for
automatically symbolically generating the Jacobian and more from the
numerically-defined functions.
"""
struct ODEFunction{iip, specialize, F, TMM, Ta, Tt, TJ, JVP, VJP, JP, SP, TW, TWt, WP, TPJ,
    S,
    S2, S3, O, TCV,
    SYS} <: AbstractODEFunction{iip}
    f::F
    mass_matrix::TMM
    analytic::Ta
    tgrad::Tt
    jac::TJ
    jvp::JVP
    vjp::VJP
    jac_prototype::JP
    sparsity::SP
    Wfact::TW
    Wfact_t::TWt
    W_prototype::WP
    paramjac::TPJ
    syms::S
    indepsym::S2
    paramsyms::S3
    observed::O
    colorvec::TCV
    sys::SYS
end

TruncatedStacktraces.@truncate_stacktrace ODEFunction 1 2

@doc doc"""
    SplitFunction{iip,F1,F2,TMM,C,Ta,Tt,TJ,JVP,VJP,JP,SP,TW,TWt,TPJ,S,S2,S3,O,TCV} <: AbstractODEFunction{iip,specialize}

A representation of a split ODE function `f`, defined by:

```math
M \frac{du}{dt} = f_1(u,p,t) + f_2(u,p,t)
```

and all of its related functions, such as the Jacobian of `f`, its gradient
with respect to time, and more. For all cases, `u0` is the initial condition,
`p` are the parameters, and `t` is the independent variable.

Generally, for ODE integrators the `f_1` portion should be considered the
"stiff portion of the model" with larger timescale separation, while the
`f_2` portion should be considered the "non-stiff portion". This interpretation
is directly used in integrators like IMEX (implicit-explicit integrators)
and exponential integrators.

## Constructor

```julia
SplitFunction{iip,specialize}(f1,f2;
                             mass_matrix = __has_mass_matrix(f) ? f.mass_matrix : I,
                             analytic = __has_analytic(f) ? f.analytic : nothing,
                             tgrad= __has_tgrad(f) ? f.tgrad : nothing,
                             jac = __has_jac(f) ? f.jac : nothing,
                             jvp = __has_jvp(f) ? f.jvp : nothing,
                             vjp = __has_vjp(f) ? f.vjp : nothing,
                             jac_prototype = __has_jac_prototype(f) ? f.jac_prototype : nothing,
                             sparsity = __has_sparsity(f) ? f.sparsity : jac_prototype,
                             paramjac = __has_paramjac(f) ? f.paramjac : nothing,
                             syms = __has_syms(f) ? f.syms : nothing,
                             indepsym= __has_indepsym(f) ? f.indepsym : nothing,
                             paramsyms = __has_paramsyms(f) ? f.paramsyms : nothing,
                             colorvec = __has_colorvec(f) ? f.colorvec : nothing,
                             sys = __has_sys(f) ? f.sys : nothing)
```

Note that only the functions `f_i` themselves are required. These functions should
be given as `f_i!(du,u,p,t)` or `du = f_i(u,p,t)`. See the section on `iip`
for more details on in-place vs out-of-place handling.

All of the remaining functions are optional for improving or accelerating
the usage of `f`. These include:

- `mass_matrix`: the mass matrix `M` represented in the ODE function. Can be used
  to determine that the equation is actually a differential-algebraic equation (DAE)
  if `M` is singular. Note that in this case special solvers are required, see the
  DAE solver page for more details: https://docs.sciml.ai/DiffEqDocs/stable/solvers/dae_solve/.
  Must be an AbstractArray or an AbstractSciMLOperator.
- `analytic(u0,p,t)`: used to pass an analytical solution function for the analytical
  solution of the ODE. Generally only used for testing and development of the solvers.
- `tgrad(dT,u,p,t)` or dT=tgrad(u,p,t): returns ``\frac{\partial f_1(u,p,t)}{\partial t}``
- `jac(J,u,p,t)` or `J=jac(u,p,t)`: returns ``\frac{df_1}{du}``
- `jvp(Jv,v,u,p,t)` or `Jv=jvp(v,u,p,t)`: returns the directional derivative``\frac{df_1}{du} v``
- `vjp(Jv,v,u,p,t)` or `Jv=vjp(v,u,p,t)`: returns the adjoint derivative``\frac{df_1}{du}^\ast v``
- `jac_prototype`: a prototype matrix matching the type that matches the Jacobian. For example,
  if the Jacobian is tridiagonal, then an appropriately sized `Tridiagonal` matrix can be used
  as the prototype and integrators will specialize on this structure where possible. Non-structured
  sparsity patterns should use a `SparseMatrixCSC` with a correct sparsity pattern for the Jacobian.
  The default is `nothing`, which means a dense Jacobian.
- `paramjac(pJ,u,p,t)`: returns the parameter Jacobian ``\frac{df_1}{dp}``.
- `syms`: the symbol names for the elements of the equation. This should match `u0` in size. For
  example, if `u0 = [0.0,1.0]` and `syms = [:x, :y]`, this will apply a canonical naming to the
  values, allowing `sol[:x]` in the solution and automatically naming values in plots.
- `indepsym`: the canonical naming for the independent variable. Defaults to nothing, which
  internally uses `t` as the representation in any plots.
- `paramsyms`: the symbol names for the parameters of the equation. This should match `p` in
  size. For example, if `p = [0.0, 1.0]` and `paramsyms = [:a, :b]`, this will apply a canonical
  naming to the values, allowing `sol[:a]` in the solution.
- `colorvec`: a color vector according to the SparseDiffTools.jl definition for the sparsity
  pattern of the `jac_prototype`. This specializes the Jacobian construction when using
  finite differences and automatic differentiation to be computed in an accelerated manner
  based on the sparsity pattern. Defaults to `nothing`, which means a color vector will be
  internally computed on demand when required. The cost of this operation is highly dependent
  on the sparsity pattern.

## Note on the Derivative Definition

The derivatives, such as the Jacobian, are only defined on the `f1` portion of the split ODE.
This is used to treat the `f1` implicit while keeping the `f2` portion explicit.

## iip: In-Place vs Out-Of-Place

For more details on this argument, see the ODEFunction documentation.

## specialize: Controlling Compilation and Specialization

For more details on this argument, see the ODEFunction documentation.

## Fields

The fields of the SplitFunction type directly match the names of the inputs.

## Symbolically Generating the Functions

See the `modelingtoolkitize` function from
[ModelingToolkit.jl](https://docs.sciml.ai/ModelingToolkit/stable/) for
automatically symbolically generating the Jacobian and more from the
numerically-defined functions. See `ModelingToolkit.SplitODEProblem` for
information on generating the SplitFunction from this symbolic engine.
"""
struct SplitFunction{iip, specialize, F1, F2, TMM, C, Ta, Tt, TJ, JVP, VJP, JP, SP, TW, TWt,
    TPJ, S, S2, S3, O,
    TCV, SYS} <: AbstractODEFunction{iip}
    f1::F1
    f2::F2
    mass_matrix::TMM
    cache::C
    analytic::Ta
    tgrad::Tt
    jac::TJ
    jvp::JVP
    vjp::VJP
    jac_prototype::JP
    sparsity::SP
    Wfact::TW
    Wfact_t::TWt
    paramjac::TPJ
    syms::S
    indepsym::S2
    paramsyms::S3
    observed::O
    colorvec::TCV
    sys::SYS
end

TruncatedStacktraces.@truncate_stacktrace SplitFunction 1 2

@doc doc"""
    DynamicalODEFunction{iip,F1,F2,TMM,Ta,Tt,TJ,JVP,VJP,JP,SP,TW,TWt,TPJ,S,S2,S3,O,TCV} <: AbstractODEFunction{iip,specialize}

A representation of an ODE function `f`, defined by:

```math
M \frac{du}{dt} = f(u,p,t)
```

as a partitioned ODE:

```math
M_1 \frac{du}{dt} = f_1(u,p,t)
M_2 \frac{du}{dt} = f_2(u,p,t)
```

and all of its related functions, such as the Jacobian of `f`, its gradient
with respect to time, and more. For all cases, `u0` is the initial condition,
`p` are the parameters, and `t` is the independent variable.

## Constructor

```julia
DynamicalODEFunction{iip,specialize}(f1,f2;
                                    mass_matrix = __has_mass_matrix(f) ? f.mass_matrix : I,
                                    analytic = __has_analytic(f) ? f.analytic : nothing,
                                    tgrad= __has_tgrad(f) ? f.tgrad : nothing,
                                    jac = __has_jac(f) ? f.jac : nothing,
                                    jvp = __has_jvp(f) ? f.jvp : nothing,
                                    vjp = __has_vjp(f) ? f.vjp : nothing,
                                    jac_prototype = __has_jac_prototype(f) ? f.jac_prototype : nothing,
                                    sparsity = __has_sparsity(f) ? f.sparsity : jac_prototype,
                                    paramjac = __has_paramjac(f) ? f.paramjac : nothing,
                                    syms = __has_syms(f) ? f.syms : nothing,
                                    indepsym= __has_indepsym(f) ? f.indepsym : nothing,
                                    paramsyms = __has_paramsyms(f) ? f.paramsyms : nothing,
                                    colorvec = __has_colorvec(f) ? f.colorvec : nothing,
                                    sys = __has_sys(f) ? f.sys : nothing)
```

Note that only the functions `f_i` themselves are required. These functions should
be given as `f_i!(du,u,p,t)` or `du = f_i(u,p,t)`. See the section on `iip`
for more details on in-place vs out-of-place handling.

All of the remaining functions are optional for improving or accelerating
the usage of `f`. These include:

- `mass_matrix`: the mass matrix `M_i` represented in the ODE function. Can be used
  to determine that the equation is actually a differential-algebraic equation (DAE)
  if `M` is singular. Note that in this case special solvers are required, see the
  DAE solver page for more details: https://docs.sciml.ai/DiffEqDocs/stable/solvers/dae_solve/.
  Must be an AbstractArray or an AbstractSciMLOperator. Should be given as a tuple
  of mass matrices, i.e. `(M_1, M_2)` for the mass matrices of equations 1 and 2
  respectively.
- `analytic(u0,p,t)`: used to pass an analytical solution function for the analytical
  solution of the ODE. Generally only used for testing and development of the solvers.
- `tgrad(dT,u,p,t)` or dT=tgrad(u,p,t): returns ``\frac{\partial f(u,p,t)}{\partial t}``
- `jac(J,u,p,t)` or `J=jac(u,p,t)`: returns ``\frac{df}{du}``
- `jvp(Jv,v,u,p,t)` or `Jv=jvp(v,u,p,t)`: returns the directional derivative``\frac{df}{du} v``
- `vjp(Jv,v,u,p,t)` or `Jv=vjp(v,u,p,t)`: returns the adjoint derivative``\frac{df}{du}^\ast v``
- `jac_prototype`: a prototype matrix matching the type that matches the Jacobian. For example,
  if the Jacobian is tridiagonal, then an appropriately sized `Tridiagonal` matrix can be used
  as the prototype and integrators will specialize on this structure where possible. Non-structured
  sparsity patterns should use a `SparseMatrixCSC` with a correct sparsity pattern for the Jacobian.
  The default is `nothing`, which means a dense Jacobian.
- `paramjac(pJ,u,p,t)`: returns the parameter Jacobian ``\frac{df}{dp}``.
- `syms`: the symbol names for the elements of the equation. This should match `u0` in size. For
  example, if `u0 = [0.0,1.0]` and `syms = [:x, :y]`, this will apply a canonical naming to the
  values, allowing `sol[:x]` in the solution and automatically naming values in plots.
- `indepsym`: the canonical naming for the independent variable. Defaults to nothing, which
  internally uses `t` as the representation in any plots.
- `paramsyms`: the symbol names for the parameters of the equation. This should match `p` in
  size. For example, if `p = [0.0, 1.0]` and `paramsyms = [:a, :b]`, this will apply a canonical
  naming to the values, allowing `sol[:a]` in the solution.
- `colorvec`: a color vector according to the SparseDiffTools.jl definition for the sparsity
  pattern of the `jac_prototype`. This specializes the Jacobian construction when using
  finite differences and automatic differentiation to be computed in an accelerated manner
  based on the sparsity pattern. Defaults to `nothing`, which means a color vector will be
  internally computed on demand when required. The cost of this operation is highly dependent
  on the sparsity pattern.

## iip: In-Place vs Out-Of-Place

For more details on this argument, see the ODEFunction documentation.

## specialize: Controlling Compilation and Specialization

For more details on this argument, see the ODEFunction documentation.

## Fields

The fields of the DynamicalODEFunction type directly match the names of the inputs.
"""
struct DynamicalODEFunction{iip, specialize, F1, F2, TMM, Ta, Tt, TJ, JVP, VJP, JP, SP, TW,
    TWt, TPJ, S, S2, S3,
    O, TCV, SYS} <: AbstractODEFunction{iip}
    f1::F1
    f2::F2
    mass_matrix::TMM
    analytic::Ta
    tgrad::Tt
    jac::TJ
    jvp::JVP
    vjp::VJP
    jac_prototype::JP
    sparsity::SP
    Wfact::TW
    Wfact_t::TWt
    paramjac::TPJ
    syms::S
    indepsym::S2
    paramsyms::S3
    observed::O
    colorvec::TCV
    sys::SYS
end
TruncatedStacktraces.@truncate_stacktrace DynamicalODEFunction 1 2

"""
$(TYPEDEF)
"""
abstract type AbstractDDEFunction{iip} <: AbstractDiffEqFunction{iip} end

@doc doc"""
    DDEFunction{iip,F,TMM,Ta,Tt,TJ,JVP,VJP,JP,SP,TW,TWt,TPJ,S.S2,S3,O,TCV} <: AbstractDDEFunction{iip,specialize}

A representation of a DDE function `f`, defined by:

```math
M \frac{du}{dt} = f(u,h,p,t)
```

and all of its related functions, such as the Jacobian of `f`, its gradient
with respect to time, and more. For all cases, `u0` is the initial condition,
`p` are the parameters, and `t` is the independent variable.

## Constructor

```julia
DDEFunction{iip,specialize}(f;
                 mass_matrix = __has_mass_matrix(f) ? f.mass_matrix : I,
                 analytic = __has_analytic(f) ? f.analytic : nothing,
                 tgrad= __has_tgrad(f) ? f.tgrad : nothing,
                 jac = __has_jac(f) ? f.jac : nothing,
                 jvp = __has_jvp(f) ? f.jvp : nothing,
                 vjp = __has_vjp(f) ? f.vjp : nothing,
                 jac_prototype = __has_jac_prototype(f) ? f.jac_prototype : nothing,
                 sparsity = __has_sparsity(f) ? f.sparsity : jac_prototype,
                 paramjac = __has_paramjac(f) ? f.paramjac : nothing,
                 syms = __has_syms(f) ? f.syms : nothing,
                 indepsym= __has_indepsym(f) ? f.indepsym : nothing,
                 paramsyms = __has_paramsyms(f) ? f.paramsyms : nothing,
                 colorvec = __has_colorvec(f) ? f.colorvec : nothing,
                 sys = __has_sys(f) ? f.sys : nothing)
```

Note that only the function `f` itself is required. This function should
be given as `f!(du,u,h,p,t)` or `du = f(u,h,p,t)`. See the section on `iip`
for more details on in-place vs out-of-place handling. The history function
`h` acts as an interpolator over time, i.e. `h(t)` with options matching
the solution interface, i.e. `h(t; save_idxs = 2)`.

All of the remaining functions are optional for improving or accelerating
the usage of `f`. These include:

- `mass_matrix`: the mass matrix `M` represented in the ODE function. Can be used
  to determine that the equation is actually a differential-algebraic equation (DAE)
  if `M` is singular. Note that in this case special solvers are required, see the
  DAE solver page for more details: https://docs.sciml.ai/DiffEqDocs/stable/solvers/dae_solve/.
  Must be an AbstractArray or an AbstractSciMLOperator.
- `analytic(u0,p,t)`: used to pass an analytical solution function for the analytical
  solution of the ODE. Generally only used for testing and development of the solvers.
- `tgrad(dT,u,h,p,t)` or dT=tgrad(u,p,t): returns ``\frac{\partial f(u,p,t)}{\partial t}``
- `jac(J,u,h,p,t)` or `J=jac(u,p,t)`: returns ``\frac{df}{du}``
- `jvp(Jv,v,h,u,p,t)` or `Jv=jvp(v,u,p,t)`: returns the directional derivative``\frac{df}{du} v``
- `vjp(Jv,v,h,u,p,t)` or `Jv=vjp(v,u,p,t)`: returns the adjoint derivative``\frac{df}{du}^\ast v``
- `jac_prototype`: a prototype matrix matching the type that matches the Jacobian. For example,
  if the Jacobian is tridiagonal, then an appropriately sized `Tridiagonal` matrix can be used
  as the prototype and integrators will specialize on this structure where possible. Non-structured
  sparsity patterns should use a `SparseMatrixCSC` with a correct sparsity pattern for the Jacobian.
  The default is `nothing`, which means a dense Jacobian.
- `paramjac(pJ,h,u,p,t)`: returns the parameter Jacobian ``\frac{df}{dp}``.
- `syms`: the symbol names for the elements of the equation. This should match `u0` in size. For
  example, if `u0 = [0.0,1.0]` and `syms = [:x, :y]`, this will apply a canonical naming to the
  values, allowing `sol[:x]` in the solution and automatically naming values in plots.
- `indepsym`: the canonical naming for the independent variable. Defaults to nothing, which
  internally uses `t` as the representation in any plots.
- `paramsyms`: the symbol names for the parameters of the equation. This should match `p` in
  size. For example, if `p = [0.0, 1.0]` and `paramsyms = [:a, :b]`, this will apply a canonical
  naming to the values, allowing `sol[:a]` in the solution.
- `colorvec`: a color vector according to the SparseDiffTools.jl definition for the sparsity
  pattern of the `jac_prototype`. This specializes the Jacobian construction when using
  finite differences and automatic differentiation to be computed in an accelerated manner
  based on the sparsity pattern. Defaults to `nothing`, which means a color vector will be
  internally computed on demand when required. The cost of this operation is highly dependent
  on the sparsity pattern.

## iip: In-Place vs Out-Of-Place

For more details on this argument, see the ODEFunction documentation.

## specialize: Controlling Compilation and Specialization

For more details on this argument, see the ODEFunction documentation.

## Fields

The fields of the DDEFunction type directly match the names of the inputs.
"""
struct DDEFunction{iip, specialize, F, TMM, Ta, Tt, TJ, JVP, VJP, JP, SP, TW, TWt, TPJ, S,
    S2, S3, O, TCV, SYS,
} <:
       AbstractDDEFunction{iip}
    f::F
    mass_matrix::TMM
    analytic::Ta
    tgrad::Tt
    jac::TJ
    jvp::JVP
    vjp::VJP
    jac_prototype::JP
    sparsity::SP
    Wfact::TW
    Wfact_t::TWt
    paramjac::TPJ
    syms::S
    indepsym::S2
    paramsyms::S3
    observed::O
    colorvec::TCV
    sys::SYS
end

TruncatedStacktraces.@truncate_stacktrace DDEFunction 1 2

@doc doc"""
    DynamicalDDEFunction{iip,F1,F2,TMM,Ta,Tt,TJ,JVP,VJP,JP,SP,TW,TWt,TPJ,S,S2,S3,O,TCV} <: AbstractDDEFunction{iip,specialize}

A representation of a DDE function `f`, defined by:

```math
M \frac{du}{dt} = f(u,h,p,t)
```

as a partitioned ODE:

```math
M_1 \frac{du}{dt} = f_1(u,h,p,t)
M_2 \frac{du}{dt} = f_2(u,h,p,t)
```

and all of its related functions, such as the Jacobian of `f`, its gradient
with respect to time, and more. For all cases, `u0` is the initial condition,
`p` are the parameters, and `t` is the independent variable.

## Constructor

```julia
DynamicalDDEFunction{iip,specialize}(f1,f2;
                                    mass_matrix = __has_mass_matrix(f) ? f.mass_matrix : I,
                                    analytic = __has_analytic(f) ? f.analytic : nothing,
                                    tgrad= __has_tgrad(f) ? f.tgrad : nothing,
                                    jac = __has_jac(f) ? f.jac : nothing,
                                    jvp = __has_jvp(f) ? f.jvp : nothing,
                                    vjp = __has_vjp(f) ? f.vjp : nothing,
                                    jac_prototype = __has_jac_prototype(f) ? f.jac_prototype : nothing,
                                    sparsity = __has_sparsity(f) ? f.sparsity : jac_prototype,
                                    paramjac = __has_paramjac(f) ? f.paramjac : nothing,
                                    syms = __has_syms(f) ? f.syms : nothing,
                                    indepsym= __has_indepsym(f) ? f.indepsym : nothing,
                                    paramsyms = __has_paramsyms(f) ? f.paramsyms : nothing,
                                    colorvec = __has_colorvec(f) ? f.colorvec : nothing,
                                    sys = __has_sys(f) ? f.sys : nothing)
```

Note that only the functions `f_i` themselves are required. These functions should
be given as `f_i!(du,u,h,p,t)` or `du = f_i(u,h,p,t)`. See the section on `iip`
for more details on in-place vs out-of-place handling. The history function
`h` acts as an interpolator over time, i.e. `h(t)` with options matching
the solution interface, i.e. `h(t; save_idxs = 2)`.

All of the remaining functions are optional for improving or accelerating
the usage of `f`. These include:

- `mass_matrix`: the mass matrix `M_i` represented in the ODE function. Can be used
  to determine that the equation is actually a differential-algebraic equation (DAE)
  if `M` is singular. Note that in this case special solvers are required, see the
  DAE solver page for more details: https://docs.sciml.ai/DiffEqDocs/stable/solvers/dae_solve/.
  Must be an AbstractArray or an AbstractSciMLOperator. Should be given as a tuple
  of mass matrices, i.e. `(M_1, M_2)` for the mass matrices of equations 1 and 2
  respectively.
- `analytic(u0,h,p,t)`: used to pass an analytical solution function for the analytical
  solution of the ODE. Generally only used for testing and development of the solvers.
- `tgrad(dT,u,h,p,t)` or dT=tgrad(u,h,p,t): returns ``\frac{\partial f(u,p,t)}{\partial t}``
- `jac(J,u,h,p,t)` or `J=jac(u,h,p,t)`: returns ``\frac{df}{du}``
- `jvp(Jv,v,u,h,p,t)` or `Jv=jvp(v,u,h,p,t)`: returns the directional derivative``\frac{df}{du} v``
- `vjp(Jv,v,u,h,p,t)` or `Jv=vjp(v,u,h,p,t)`: returns the adjoint derivative``\frac{df}{du}^\ast v``
- `jac_prototype`: a prototype matrix matching the type that matches the Jacobian. For example,
  if the Jacobian is tridiagonal, then an appropriately sized `Tridiagonal` matrix can be used
  as the prototype and integrators will specialize on this structure where possible. Non-structured
  sparsity patterns should use a `SparseMatrixCSC` with a correct sparsity pattern for the Jacobian.
  The default is `nothing`, which means a dense Jacobian.
- `paramjac(pJ,u,h,p,t)`: returns the parameter Jacobian ``\frac{df}{dp}``.
- `syms`: the symbol names for the elements of the equation. This should match `u0` in size. For
  example, if `u0 = [0.0,1.0]` and `syms = [:x, :y]`, this will apply a canonical naming to the
  values, allowing `sol[:x]` in the solution and automatically naming values in plots.
- `indepsym`: the canonical naming for the independent variable. Defaults to nothing, which
  internally uses `t` as the representation in any plots.
- `paramsyms`: the symbol names for the parameters of the equation. This should match `p` in
  size. For example, if `p = [0.0, 1.0]` and `paramsyms = [:a, :b]`, this will apply a canonical
  naming to the values, allowing `sol[:a]` in the solution.
- `colorvec`: a color vector according to the SparseDiffTools.jl definition for the sparsity
  pattern of the `jac_prototype`. This specializes the Jacobian construction when using
  finite differences and automatic differentiation to be computed in an accelerated manner
  based on the sparsity pattern. Defaults to `nothing`, which means a color vector will be
  internally computed on demand when required. The cost of this operation is highly dependent
  on the sparsity pattern.

## iip: In-Place vs Out-Of-Place

For more details on this argument, see the ODEFunction documentation.

## specialize: Controlling Compilation and Specialization

For more details on this argument, see the ODEFunction documentation.

## Fields

The fields of the DynamicalDDEFunction type directly match the names of the inputs.
"""
struct DynamicalDDEFunction{iip, specialize, F1, F2, TMM, Ta, Tt, TJ, JVP, VJP, JP, SP, TW,
    TWt, TPJ, S, S2, S3,
    O, TCV, SYS} <: AbstractDDEFunction{iip}
    f1::F1
    f2::F2
    mass_matrix::TMM
    analytic::Ta
    tgrad::Tt
    jac::TJ
    jvp::JVP
    vjp::VJP
    jac_prototype::JP
    sparsity::SP
    Wfact::TW
    Wfact_t::TWt
    paramjac::TPJ
    syms::S
    indepsym::S2
    paramsyms::S3
    observed::O
    colorvec::TCV
    sys::SYS
end

TruncatedStacktraces.@truncate_stacktrace DynamicalDDEFunction 1 2
"""
$(TYPEDEF)
"""
abstract type AbstractDiscreteFunction{iip} <:
              AbstractDiffEqFunction{iip} end

@doc doc"""
    DiscreteFunction{iip,F,Ta,S,S2,S3,O} <: AbstractDiscreteFunction{iip,specialize}

A representation of a discrete dynamical system `f`, defined by:

```math
u_{n+1} = f(u,p,t_{n+1})
```

and all of its related functions, such as the Jacobian of `f`, its gradient
with respect to time, and more. For all cases, `u0` is the initial condition,
`p` are the parameters, and `t` is the independent variable.

## Constructor

```julia
DiscreteFunction{iip,specialize}(f;
                                analytic = __has_analytic(f) ? f.analytic : nothing,
                                syms = __has_syms(f) ? f.syms : nothing
                                indepsym = __has_indepsym(f) ? f.indepsym : nothing,
                                paramsyms = __has_paramsyms(f) ? f.paramsyms : nothing)
```

Note that only the function `f` itself is required. This function should
be given as `f!(du,u,p,t)` or `du = f(u,p,t)`. See the section on `iip`
for more details on in-place vs out-of-place handling.

All of the remaining functions are optional for improving or accelerating
the usage of `f`. These include:

- `analytic(u0,p,t)`: used to pass an analytical solution function for the analytical
  solution of the ODE. Generally only used for testing and development of the solvers.
- `syms`: the symbol names for the elements of the equation. This should match `u0` in size. For
  example, if `u0 = [0.0,1.0]` and `syms = [:x, :y]`, this will apply a canonical naming to the
  values, allowing `sol[:x]` in the solution and automatically naming values in plots.
- `indepsym`: the canonical naming for the independent variable. Defaults to nothing, which
  internally uses `t` as the representation in any plots.
- `paramsyms`: the symbol names for the parameters of the equation. This should match `p` in
  size. For example, if `p = [0.0, 1.0]` and `paramsyms = [:a, :b]`, this will apply a canonical
  naming to the values, allowing `sol[:a]` in the solution.

## iip: In-Place vs Out-Of-Place

For more details on this argument, see the ODEFunction documentation.

## specialize: Controlling Compilation and Specialization

For more details on this argument, see the ODEFunction documentation.

## Fields

The fields of the DiscreteFunction type directly match the names of the inputs.
"""
struct DiscreteFunction{iip, specialize, F, Ta, S, S2, S3, O, SYS} <:
       AbstractDiscreteFunction{iip}
    f::F
    analytic::Ta
    syms::S
    indepsym::S2
    paramsyms::S3
    observed::O
    sys::SYS
end

TruncatedStacktraces.@truncate_stacktrace DiscreteFunction 1 2

@doc doc"""
    ImplicitDiscreteFunction{iip,F,Ta,S,S2,S3,O} <: AbstractDiscreteFunction{iip,specialize}

A representation of an discrete dynamical system `f`, defined by:

```math
0 = f(u_{n+1}, u_{n}, p, t_{n+1}, integ)
```

and all of its related functions, such as the Jacobian of `f`, its gradient
with respect to time, and more. For all cases, `u0` is the initial condition,
`p` are the parameters, and `t` is the independent variable.
`integ` contains the fields:
```julia
dt: the time step
```

## Constructor

```julia
ImplicitDiscreteFunction{iip,specialize}(f;
                                analytic = __has_analytic(f) ? f.analytic : nothing,
                                syms = __has_syms(f) ? f.syms : nothing
                                indepsym = __has_indepsym(f) ? f.indepsym : nothing,
                                paramsyms = __has_paramsyms(f) ? f.paramsyms : nothing)
```

Note that only the function `f` itself is required. This function should
be given as `f!(residual, u_next, u, p, t)` or `residual = f(u_next, u, p, t)`. See the section on `iip`
for more details on in-place vs out-of-place handling.

All of the remaining functions are optional for improving or accelerating
the usage of `f`. These include:

- `analytic(u0,p,t)`: used to pass an analytical solution function for the analytical
  solution of the ODE. Generally only used for testing and development of the solvers.
- `syms`: the symbol names for the elements of the equation. This should match `u0` in size. For
  example, if `u0 = [0.0,1.0]` and `syms = [:x, :y]`, this will apply a canonical naming to the
  values, allowing `sol[:x]` in the solution and automatically naming values in plots.
- `indepsym`: the canonical naming for the independent variable. Defaults to nothing, which
  internally uses `t` as the representation in any plots.
- `paramsyms`: the symbol names for the parameters of the equation. This should match `p` in
  size. For example, if `p = [0.0, 1.0]` and `paramsyms = [:a, :b]`, this will apply a canonical
  naming to the values, allowing `sol[:a]` in the solution.

## iip: In-Place vs Out-Of-Place

For more details on this argument, see the ODEFunction documentation.

## specialize: Controlling Compilation and Specialization

For more details on this argument, see the ODEFunction documentation.

## Fields

The fields of the ImplicitDiscreteFunction type directly match the names of the inputs.
"""
struct ImplicitDiscreteFunction{iip, specialize, F, Ta, S, S2, S3, O, SYS} <:
       AbstractDiscreteFunction{iip}
    f::F
    analytic::Ta
    syms::S
    indepsym::S2
    paramsyms::S3
    observed::O
    sys::SYS
end

TruncatedStacktraces.@truncate_stacktrace ImplicitDiscreteFunction 1 2

"""
$(TYPEDEF)
"""
abstract type AbstractSDEFunction{iip} <: AbstractDiffEqFunction{iip} end

@doc doc"""
    SDEFunction{iip,F,G,TMM,Ta,Tt,TJ,JVP,VJP,JP,SP,TW,TWt,TPJ,GG,S,S2,S3,O,TCV} <: AbstractSDEFunction{iip,specialize}

A representation of an SDE function `f`, defined by:

```math
M du = f(u,p,t)dt + g(u,p,t) dW
```

and all of its related functions, such as the Jacobian of `f`, its gradient
with respect to time, and more. For all cases, `u0` is the initial condition,
`p` are the parameters, and `t` is the independent variable.

## Constructor

```julia
SDEFunction{iip,specialize}(f,g;
                           mass_matrix = __has_mass_matrix(f) ? f.mass_matrix : I,
                           analytic = __has_analytic(f) ? f.analytic : nothing,
                           tgrad= __has_tgrad(f) ? f.tgrad : nothing,
                           jac = __has_jac(f) ? f.jac : nothing,
                           jvp = __has_jvp(f) ? f.jvp : nothing,
                           vjp = __has_vjp(f) ? f.vjp : nothing,
                           ggprime = nothing,
                           jac_prototype = __has_jac_prototype(f) ? f.jac_prototype : nothing,
                           sparsity = __has_sparsity(f) ? f.sparsity : jac_prototype,
                           paramjac = __has_paramjac(f) ? f.paramjac : nothing,
                           syms = __has_syms(f) ? f.syms : nothing,
                           indepsym= __has_indepsym(f) ? f.indepsym : nothing,
                           paramsyms = __has_paramsyms(f) ? f.paramsyms : nothing,
                           colorvec = __has_colorvec(f) ? f.colorvec : nothing,
                           sys = __has_sys(f) ? f.sys : nothing)
```

Note that both the function `f` and `g` are required. This function should
be given as `f!(du,u,p,t)` or `du = f(u,p,t)`. See the section on `iip`
for more details on in-place vs out-of-place handling.

All of the remaining functions are optional for improving or accelerating
the usage of `f`. These include:

- `mass_matrix`: the mass matrix `M` represented in the ODE function. Can be used
  to determine that the equation is actually a differential-algebraic equation (DAE)
  if `M` is singular. Note that in this case special solvers are required, see the
  DAE solver page for more details: https://docs.sciml.ai/DiffEqDocs/stable/solvers/dae_solve/.
  Must be an AbstractArray or an AbstractSciMLOperator.
- `analytic(u0,p,t)`: used to pass an analytical solution function for the analytical
  solution of the ODE. Generally only used for testing and development of the solvers.
- `tgrad(dT,u,p,t)` or dT=tgrad(u,p,t): returns ``\frac{\partial f(u,p,t)}{\partial t}``
- `jac(J,u,p,t)` or `J=jac(u,p,t)`: returns ``\frac{df}{du}``
- `jvp(Jv,v,u,p,t)` or `Jv=jvp(v,u,p,t)`: returns the directional derivative``\frac{df}{du} v``
- `vjp(Jv,v,u,p,t)` or `Jv=vjp(v,u,p,t)`: returns the adjoint derivative``\frac{df}{du}^\ast v``
- `ggprime(J,u,p,t)` or `J = ggprime(u,p,t)`: returns the Milstein derivative
  ``\frac{dg(u,p,t)}{du} g(u,p,t)``
- `jac_prototype`: a prototype matrix matching the type that matches the Jacobian. For example,
  if the Jacobian is tridiagonal, then an appropriately sized `Tridiagonal` matrix can be used
  as the prototype and integrators will specialize on this structure where possible. Non-structured
  sparsity patterns should use a `SparseMatrixCSC` with a correct sparsity pattern for the Jacobian.
  The default is `nothing`, which means a dense Jacobian.
- `paramjac(pJ,u,p,t)`: returns the parameter Jacobian ``\frac{df}{dp}``.
- `syms`: the symbol names for the elements of the equation. This should match `u0` in size. For
  example, if `u0 = [0.0,1.0]` and `syms = [:x, :y]`, this will apply a canonical naming to the
  values, allowing `sol[:x]` in the solution and automatically naming values in plots.
- `indepsym`: the canonical naming for the independent variable. Defaults to nothing, which
  internally uses `t` as the representation in any plots.
- `paramsyms`: the symbol names for the parameters of the equation. This should match `p` in
  size. For example, if `p = [0.0, 1.0]` and `paramsyms = [:a, :b]`, this will apply a canonical
  naming to the values, allowing `sol[:a]` in the solution.
- `colorvec`: a color vector according to the SparseDiffTools.jl definition for the sparsity
  pattern of the `jac_prototype`. This specializes the Jacobian construction when using
  finite differences and automatic differentiation to be computed in an accelerated manner
  based on the sparsity pattern. Defaults to `nothing`, which means a color vector will be
  internally computed on demand when required. The cost of this operation is highly dependent
  on the sparsity pattern.

## iip: In-Place vs Out-Of-Place

For more details on this argument, see the ODEFunction documentation.

## specialize: Controlling Compilation and Specialization

For more details on this argument, see the ODEFunction documentation.

## Fields

The fields of the ODEFunction type directly match the names of the inputs.
"""
struct SDEFunction{iip, specialize, F, G, TMM, Ta, Tt, TJ, JVP, VJP, JP, SP, TW, TWt, TPJ,
    GG, S, S2, S3, O,
    TCV, SYS,
} <: AbstractSDEFunction{iip}
    f::F
    g::G
    mass_matrix::TMM
    analytic::Ta
    tgrad::Tt
    jac::TJ
    jvp::JVP
    vjp::VJP
    jac_prototype::JP
    sparsity::SP
    Wfact::TW
    Wfact_t::TWt
    paramjac::TPJ
    ggprime::GG
    syms::S
    indepsym::S2
    paramsyms::S3
    observed::O
    colorvec::TCV
    sys::SYS
end

TruncatedStacktraces.@truncate_stacktrace SDEFunction 1 2

@doc doc"""
    SplitSDEFunction{iip,F1,F2,G,TMM,C,Ta,Tt,TJ,JVP,VJP,JP,SP,TW,TWt,TPJ,S,S2,S3,O,TCV} <: AbstractSDEFunction{iip,specialize}

A representation of a split SDE function `f`, defined by:

```math
M \frac{du}{dt} = f_1(u,p,t) + f_2(u,p,t) + g(u,p,t) dW
```

and all of its related functions, such as the Jacobian of `f`, its gradient
with respect to time, and more. For all cases, `u0` is the initial condition,
`p` are the parameters, and `t` is the independent variable.

Generally, for SDE integrators the `f_1` portion should be considered the
"stiff portion of the model" with larger timescale separation, while the
`f_2` portion should be considered the "non-stiff portion". This interpretation
is directly used in integrators like IMEX (implicit-explicit integrators)
and exponential integrators.

## Constructor

```julia
SplitSDEFunction{iip,specialize}(f1,f2,g;
                 mass_matrix = __has_mass_matrix(f) ? f.mass_matrix : I,
                 analytic = __has_analytic(f) ? f.analytic : nothing,
                 tgrad= __has_tgrad(f) ? f.tgrad : nothing,
                 jac = __has_jac(f) ? f.jac : nothing,
                 jvp = __has_jvp(f) ? f.jvp : nothing,
                 vjp = __has_vjp(f) ? f.vjp : nothing,
                 ggprime = nothing,
                 jac_prototype = __has_jac_prototype(f) ? f.jac_prototype : nothing,
                 sparsity = __has_sparsity(f) ? f.sparsity : jac_prototype,
                 paramjac = __has_paramjac(f) ? f.paramjac : nothing,
                 syms = __has_syms(f) ? f.syms : nothing,
                 indepsym= __has_indepsym(f) ? f.indepsym : nothing,
                 paramsyms = __has_paramsyms(f) ? f.paramsyms : nothing,
                 colorvec = __has_colorvec(f) ? f.colorvec : nothing,
                 sys = __has_sys(f) ? f.sys : nothing)
```

Note that only the function `f` itself is required. All of the remaining functions
are optional for improving or accelerating the usage of `f`. These include:

- `mass_matrix`: the mass matrix `M` represented in the SDE function. Can be used
  to determine that the equation is actually a stochastic differential-algebraic equation (SDAE)
  if `M` is singular. Note that in this case special solvers are required, see the
  DAE solver page for more details: https://docs.sciml.ai/DiffEqDocs/stable/solvers/sdae_solve/.
  Must be an AbstractArray or an AbstractSciMLOperator.
- `analytic(u0,p,t)`: used to pass an analytical solution function for the analytical
  solution of the ODE. Generally only used for testing and development of the solvers.
- `tgrad(dT,u,p,t)` or dT=tgrad(u,p,t): returns ``\frac{\partial f_1(u,p,t)}{\partial t}``
- `jac(J,u,p,t)` or `J=jac(u,p,t)`: returns ``\frac{df_1}{du}``
- `jvp(Jv,v,u,p,t)` or `Jv=jvp(v,u,p,t)`: returns the directional derivative``\frac{df_1}{du} v``
- `vjp(Jv,v,u,p,t)` or `Jv=vjp(v,u,p,t)`: returns the adjoint derivative``\frac{df_1}{du}^\ast v``
- `ggprime(J,u,p,t)` or `J = ggprime(u,p,t)`: returns the Milstein derivative
  ``\frac{dg(u,p,t)}{du} g(u,p,t)``
- `jac_prototype`: a prototype matrix matching the type that matches the Jacobian. For example,
  if the Jacobian is tridiagonal, then an appropriately sized `Tridiagonal` matrix can be used
  as the prototype and integrators will specialize on this structure where possible. Non-structured
  sparsity patterns should use a `SparseMatrixCSC` with a correct sparsity pattern for the Jacobian.
  The default is `nothing`, which means a dense Jacobian.
- `paramjac(pJ,u,p,t)`: returns the parameter Jacobian ``\frac{df_1}{dp}``.
- `syms`: the symbol names for the elements of the equation. This should match `u0` in size. For
  example, if `u0 = [0.0,1.0]` and `syms = [:x, :y]`, this will apply a canonical naming to the
  values, allowing `sol[:x]` in the solution and automatically naming values in plots.
- `indepsym`: the canonical naming for the independent variable. Defaults to nothing, which
  internally uses `t` as the representation in any plots.
- `paramsyms`: the symbol names for the parameters of the equation. This should match `p` in
  size. For example, if `p = [0.0, 1.0]` and `paramsyms = [:a, :b]`, this will apply a canonical
  naming to the values, allowing `sol[:a]` in the solution.
- `colorvec`: a color vector according to the SparseDiffTools.jl definition for the sparsity
  pattern of the `jac_prototype`. This specializes the Jacobian construction when using
  finite differences and automatic differentiation to be computed in an accelerated manner
  based on the sparsity pattern. Defaults to `nothing`, which means a color vector will be
  internally computed on demand when required. The cost of this operation is highly dependent
  on the sparsity pattern.

## Note on the Derivative Definition

The derivatives, such as the Jacobian, are only defined on the `f1` portion of the split ODE.
This is used to treat the `f1` implicit while keeping the `f2` portion explicit.

## iip: In-Place vs Out-Of-Place

For more details on this argument, see the ODEFunction documentation.

## specialize: Controlling Compilation and Specialization

For more details on this argument, see the ODEFunction documentation.

## Fields

The fields of the SplitSDEFunction type directly match the names of the inputs.
"""
struct SplitSDEFunction{iip, specialize, F1, F2, G, TMM, C, Ta, Tt, TJ, JVP, VJP, JP, SP,
    TW,
    TWt, TPJ,
    S, S2, S3, O, TCV, SYS} <: AbstractSDEFunction{iip}
    f1::F1
    f2::F2
    g::G
    mass_matrix::TMM
    cache::C
    analytic::Ta
    tgrad::Tt
    jac::TJ
    jvp::JVP
    vjp::VJP
    jac_prototype::JP
    sparsity::SP
    Wfact::TW
    Wfact_t::TWt
    paramjac::TPJ
    syms::S
    indepsym::S2
    paramsyms::S3
    observed::O
    colorvec::TCV
    sys::SYS
end

TruncatedStacktraces.@truncate_stacktrace SplitSDEFunction 1 2

@doc doc"""
    DynamicalSDEFunction{iip,F1,F2,G,TMM,C,Ta,Tt,TJ,JVP,VJP,JP,SP,TW,TWt,TPJ,S,S2,S3,O,TCV} <: AbstractSDEFunction{iip,specialize}

A representation of an SDE function `f` and `g`, defined by:

```math
M du = f(u,p,t) dt + g(u,p,t) dW_t
```

as a partitioned ODE:

```math
M_1 du = f_1(u,p,t) dt + g(u,p,t) dW_t
M_2 du = f_2(u,p,t) dt + g(u,p,t) dW_t
```

and all of its related functions, such as the Jacobian of `f`, its gradient
with respect to time, and more. For all cases, `u0` is the initial condition,
`p` are the parameters, and `t` is the independent variable.

## Constructor

```julia
DynamicalSDEFunction{iip,specialize}(f1,f2;
                                    mass_matrix = __has_mass_matrix(f) ? f.mass_matrix : I,
                                    analytic = __has_analytic(f) ? f.analytic : nothing,
                                    tgrad= __has_tgrad(f) ? f.tgrad : nothing,
                                    jac = __has_jac(f) ? f.jac : nothing,
                                    jvp = __has_jvp(f) ? f.jvp : nothing,
                                    vjp = __has_vjp(f) ? f.vjp : nothing,
                                    ggprime=nothing,
                                    jac_prototype = __has_jac_prototype(f) ? f.jac_prototype : nothing,
                                    sparsity = __has_sparsity(f) ? f.sparsity : jac_prototype,
                                    paramjac = __has_paramjac(f) ? f.paramjac : nothing,
                                    syms = __has_syms(f) ? f.syms : nothing,
                                    indepsym= __has_indepsym(f) ? f.indepsym : nothing,
                                    paramsyms = __has_paramsyms(f) ? f.paramsyms : nothing,
                                    colorvec = __has_colorvec(f) ? f.colorvec : nothing,
                                    sys = __has_sys(f) ? f.sys : nothing)
```

Note that only the functions `f_i` themselves are required. These functions should
be given as `f_i!(du,u,p,t)` or `du = f_i(u,p,t)`. See the section on `iip`
for more details on in-place vs out-of-place handling.

All of the remaining functions are optional for improving or accelerating
the usage of `f`. These include:

- `mass_matrix`: the mass matrix `M_i` represented in the ODE function. Can be used
  to determine that the equation is actually a differential-algebraic equation (DAE)
  if `M` is singular. Note that in this case special solvers are required, see the
  DAE solver page for more details: https://docs.sciml.ai/DiffEqDocs/stable/dae_solve/.
  Must be an AbstractArray or an AbstractSciMLOperator. Should be given as a tuple
  of mass matrices, i.e. `(M_1, M_2)` for the mass matrices of equations 1 and 2
  respectively.
- `analytic(u0,p,t)`: used to pass an analytical solution function for the analytical
  solution of the ODE. Generally only used for testing and development of the solvers.
- `tgrad(dT,u,p,t)` or dT=tgrad(u,p,t): returns ``\frac{\partial f(u,p,t)}{\partial t}``
- `jac(J,u,p,t)` or `J=jac(u,p,t)`: returns ``\frac{df}{du}``
- `jvp(Jv,v,u,p,t)` or `Jv=jvp(v,u,p,t)`: returns the directional derivative``\frac{df}{du} v``
- `vjp(Jv,v,u,p,t)` or `Jv=vjp(v,u,p,t)`: returns the adjoint derivative``\frac{df}{du}^\ast v``
- `ggprime(J,u,p,t)` or `J = ggprime(u,p,t)`: returns the Milstein derivative
  ``\frac{dg(u,p,t)}{du} g(u,p,t)``
- `jac_prototype`: a prototype matrix matching the type that matches the Jacobian. For example,
  if the Jacobian is tridiagonal, then an appropriately sized `Tridiagonal` matrix can be used
  as the prototype and integrators will specialize on this structure where possible. Non-structured
  sparsity patterns should use a `SparseMatrixCSC` with a correct sparsity pattern for the Jacobian.
  The default is `nothing`, which means a dense Jacobian.
- `paramjac(pJ,u,p,t)`: returns the parameter Jacobian ``\frac{df}{dp}``.
- `syms`: the symbol names for the elements of the equation. This should match `u0` in size. For
  example, if `u0 = [0.0,1.0]` and `syms = [:x, :y]`, this will apply a canonical naming to the
  values, allowing `sol[:x]` in the solution and automatically naming values in plots.
- `indepsym`: the canonical naming for the independent variable. Defaults to nothing, which
  internally uses `t` as the representation in any plots.
- `colorvec`: a color vector according to the SparseDiffTools.jl definition for the sparsity
  pattern of the `jac_prototype`. This specializes the Jacobian construction when using
  finite differences and automatic differentiation to be computed in an accelerated manner
  based on the sparsity pattern. Defaults to `nothing`, which means a color vector will be
  internally computed on demand when required. The cost of this operation is highly dependent
  on the sparsity pattern.

## iip: In-Place vs Out-Of-Place

For more details on this argument, see the ODEFunction documentation.

## specialize: Controlling Compilation and Specialization

For more details on this argument, see the ODEFunction documentation.

## Fields

The fields of the DynamicalSDEFunction type directly match the names of the inputs.
"""
struct DynamicalSDEFunction{iip, specialize, F1, F2, G, TMM, C, Ta, Tt, TJ, JVP, VJP, JP,
    SP,
    TW, TWt,
    TPJ, S, S2, S3, O, TCV, SYS} <: AbstractSDEFunction{iip}
    # This is a direct copy of the SplitSDEFunction, maybe it's not necessary and the above can be used instead.
    f1::F1
    f2::F2
    g::G
    mass_matrix::TMM
    cache::C
    analytic::Ta
    tgrad::Tt
    jac::TJ
    jvp::JVP
    vjp::VJP
    jac_prototype::JP
    sparsity::SP
    Wfact::TW
    Wfact_t::TWt
    paramjac::TPJ
    syms::S
    indepsym::S2
    paramsyms::S3
    observed::O
    colorvec::TCV
    sys::SYS
end

TruncatedStacktraces.@truncate_stacktrace DynamicalSDEFunction 1 2

"""
$(TYPEDEF)
"""
abstract type AbstractRODEFunction{iip} <: AbstractDiffEqFunction{iip} end

@doc doc"""
    RODEFunction{iip,F,TMM,Ta,Tt,TJ,JVP,VJP,JP,SP,TW,TWt,TPJ,S,S2,S3,O,TCV} <: AbstractRODEFunction{iip,specialize}

A representation of a RODE function `f`, defined by:

```math
M \frac{du}{dt} = f(u,p,t,W)dt
```

and all of its related functions, such as the Jacobian of `f`, its gradient
with respect to time, and more. For all cases, `u0` is the initial condition,
`p` are the parameters, and `t` is the independent variable.

## Constructor

```julia
RODEFunction{iip,specialize}(f;
                           mass_matrix = __has_mass_matrix(f) ? f.mass_matrix : I,
                           analytic = __has_analytic(f) ? f.analytic : nothing,
                           tgrad= __has_tgrad(f) ? f.tgrad : nothing,
                           jac = __has_jac(f) ? f.jac : nothing,
                           jvp = __has_jvp(f) ? f.jvp : nothing,
                           vjp = __has_vjp(f) ? f.vjp : nothing,
                           jac_prototype = __has_jac_prototype(f) ? f.jac_prototype : nothing,
                           sparsity = __has_sparsity(f) ? f.sparsity : jac_prototype,
                           paramjac = __has_paramjac(f) ? f.paramjac : nothing,
                           syms = __has_syms(f) ? f.syms : nothing,
                           indepsym= __has_indepsym(f) ? f.indepsym : nothing,
                           paramsyms = __has_paramsyms(f) ? f.paramsyms : nothing,
                           colorvec = __has_colorvec(f) ? f.colorvec : nothing,
                           sys = __has_sys(f) ? f.sys : nothing,
                           analytic_full = __has_analytic_full(f) ? f.analytic_full : false)
```

Note that only the function `f` itself is required. This function should
be given as `f!(du,u,p,t,W)` or `du = f(u,p,t,W)`. See the section on `iip`
for more details on in-place vs out-of-place handling.

All of the remaining functions are optional for improving or accelerating
the usage of `f`. These include:

- `mass_matrix`: the mass matrix `M` represented in the RODE function. Can be used
  to determine that the equation is actually a random differential-algebraic equation (RDAE)
  if `M` is singular.
- `analytic`: (u0,p,t,W)` or `analytic(sol)`: used to pass an analytical solution function for the analytical
  solution of the RODE. Generally only used for testing and development of the solvers.
  The exact form depends on the field `analytic_full`.
- `analytic_full`: a boolean to indicate whether to use the form `analytic(u0,p,t,W)` (if `false`)
  or the form `analytic!(sol)` (if `true`). The former is expected to return the solution `u(t)` of
  the equation, given the initial condition `u0`, the parameter `p`, the current time `t` and the
  value `W=W(t)` of the noise at the given time `t`. The latter case is useful when the solution
  of the RODE depends on the whole history of the noise, which is available in `sol.W.W`, at
  times `sol.W.t`. In this case, `analytic(sol)` must mutate explicitly the field `sol.u_analytic`
  with the corresponding expected solution at `sol.W.t` or `sol.t`.
- `tgrad(dT,u,p,t,W)` or dT=tgrad(u,p,t,W): returns ``\frac{\partial f(u,p,t,W)}{\partial t}``
- `jac(J,u,p,t,W)` or `J=jac(u,p,t,W)`: returns ``\frac{df}{du}``
- `jvp(Jv,v,u,p,t,W)` or `Jv=jvp(v,u,p,t,W)`: returns the directional derivative``\frac{df}{du} v``
- `vjp(Jv,v,u,p,t,W)` or `Jv=vjp(v,u,p,t,W)`: returns the adjoint derivative``\frac{df}{du}^\ast v``
- `jac_prototype`: a prototype matrix matching the type that matches the Jacobian. For example,
  if the Jacobian is tridiagonal, then an appropriately sized `Tridiagonal` matrix can be used
  as the prototype and integrators will specialize on this structure where possible. Non-structured
  sparsity patterns should use a `SparseMatrixCSC` with a correct sparsity pattern for the Jacobian.
  The default is `nothing`, which means a dense Jacobian.
- `paramjac(pJ,u,p,t,W)`: returns the parameter Jacobian ``\frac{df}{dp}``.
- `syms`: the symbol names for the elements of the equation. This should match `u0` in size. For
  example, if `u0 = [0.0,1.0]` and `syms = [:x, :y]`, this will apply a canonical naming to the
  values, allowing `sol[:x]` in the solution and automatically naming values in plots.
- `indepsym`: the canonical naming for the independent variable. Defaults to nothing, which
  internally uses `t` as the representation in any plots.
- `paramsyms`: the symbol names for the parameters of the equation. This should match `p` in
  size. For example, if `p = [0.0, 1.0]` and `paramsyms = [:a, :b]`, this will apply a canonical
  naming to the values, allowing `sol[:a]` in the solution.
- `colorvec`: a color vector according to the SparseDiffTools.jl definition for the sparsity
  pattern of the `jac_prototype`. This specializes the Jacobian construction when using
  finite differences and automatic differentiation to be computed in an accelerated manner
  based on the sparsity pattern. Defaults to `nothing`, which means a color vector will be
  internally computed on demand when required. The cost of this operation is highly dependent
  on the sparsity pattern.

## iip: In-Place vs Out-Of-Place

For more details on this argument, see the ODEFunction documentation.

## specialize: Controlling Compilation and Specialization

For more details on this argument, see the ODEFunction documentation.

## Fields

The fields of the RODEFunction type directly match the names of the inputs.
"""
struct RODEFunction{iip, specialize, F, TMM, Ta, Tt, TJ, JVP, VJP, JP, SP, TW, TWt, TPJ, S,
    S2, S3, O, TCV, SYS,
} <:
       AbstractRODEFunction{iip}
    f::F
    mass_matrix::TMM
    analytic::Ta
    tgrad::Tt
    jac::TJ
    jvp::JVP
    vjp::VJP
    jac_prototype::JP
    sparsity::SP
    Wfact::TW
    Wfact_t::TWt
    paramjac::TPJ
    syms::S
    indepsym::S2
    paramsyms::S3
    observed::O
    colorvec::TCV
    sys::SYS
    analytic_full::Bool
end

TruncatedStacktraces.@truncate_stacktrace RODEFunction 1 2

"""
$(TYPEDEF)
"""
abstract type AbstractDAEFunction{iip} <: AbstractDiffEqFunction{iip} end

@doc doc"""
    DAEFunction{iip,F,Ta,Tt,TJ,JVP,VJP,JP,SP,TW,TWt,TPJ,S,S2,S3,O,TCV} <: AbstractDAEFunction{iip,specialize}

A representation of an implicit DAE function `f`, defined by:

```math
0 = f(\frac{du}{dt},u,p,t)
```

and all of its related functions, such as the Jacobian of `f`, its gradient
with respect to time, and more. For all cases, `u0` is the initial condition,
`p` are the parameters, and `t` is the independent variable.

## Constructor

```julia
DAEFunction{iip,specialize}(f;
                           analytic = __has_analytic(f) ? f.analytic : nothing,
                           jac = __has_jac(f) ? f.jac : nothing,
                           jvp = __has_jvp(f) ? f.jvp : nothing,
                           vjp = __has_vjp(f) ? f.vjp : nothing,
                           jac_prototype = __has_jac_prototype(f) ? f.jac_prototype : nothing,
                           sparsity = __has_sparsity(f) ? f.sparsity : jac_prototype,
                           syms = __has_syms(f) ? f.syms : nothing,
                           indepsym= __has_indepsym(f) ? f.indepsym : nothing,
                           paramsyms = __has_paramsyms(f) ? f.paramsyms : nothing,
                           colorvec = __has_colorvec(f) ? f.colorvec : nothing,
                           sys = __has_sys(f) ? f.sys : nothing)
```

Note that only the function `f` itself is required. This function should
be given as `f!(out,du,u,p,t)` or `out = f(du,u,p,t)`. See the section on `iip`
for more details on in-place vs out-of-place handling.

All of the remaining functions are optional for improving or accelerating
the usage of `f`. These include:

- `analytic(u0,p,t)`: used to pass an analytical solution function for the analytical
  solution of the ODE. Generally only used for testing and development of the solvers.
- `jac(J,du,u,p,gamma,t)` or `J=jac(du,u,p,gamma,t)`: returns the implicit DAE Jacobian
  defined as ``gamma \frac{dG}{d(du)} + \frac{dG}{du}``
- `jvp(Jv,v,du,u,p,gamma,t)` or `Jv=jvp(v,du,u,p,gamma,t)`: returns the directional
  derivative``\frac{df}{du} v``
- `vjp(Jv,v,du,u,p,gamma,t)` or `Jv=vjp(v,du,u,p,gamma,t)`: returns the adjoint
  derivative``\frac{df}{du}^\ast v``
- `jac_prototype`: a prototype matrix matching the type that matches the Jacobian. For example,
  if the Jacobian is tridiagonal, then an appropriately sized `Tridiagonal` matrix can be used
  as the prototype and integrators will specialize on this structure where possible. Non-structured
  sparsity patterns should use a `SparseMatrixCSC` with a correct sparsity pattern for the Jacobian.
  The default is `nothing`, which means a dense Jacobian.
- `syms`: the symbol names for the elements of the equation. This should match `u0` in size. For
  example, if `u0 = [0.0,1.0]` and `syms = [:x, :y]`, this will apply a canonical naming to the
  values, allowing `sol[:x]` in the solution and automatically naming values in plots.
- `indepsym`: the canonical naming for the independent variable. Defaults to nothing, which
  internally uses `t` as the representation in any plots.
- `paramsyms`: the symbol names for the parameters of the equation. This should match `p` in
  size. For example, if `p = [0.0, 1.0]` and `paramsyms = [:a, :b]`, this will apply a canonical
  naming to the values, allowing `sol[:a]` in the solution.
- `colorvec`: a color vector according to the SparseDiffTools.jl definition for the sparsity
  pattern of the `jac_prototype`. This specializes the Jacobian construction when using
  finite differences and automatic differentiation to be computed in an accelerated manner
  based on the sparsity pattern. Defaults to `nothing`, which means a color vector will be
  internally computed on demand when required. The cost of this operation is highly dependent
  on the sparsity pattern.

## iip: In-Place vs Out-Of-Place

For more details on this argument, see the ODEFunction documentation.

## specialize: Controlling Compilation and Specialization

For more details on this argument, see the ODEFunction documentation.

## Fields

The fields of the DAEFunction type directly match the names of the inputs.

## Examples


### Declaring Explicit Jacobians for DAEs

For fully implicit ODEs (`DAEProblem`s), a slightly different Jacobian function
is necessary. For the DAE

```math
G(du,u,p,t) = res
```

The Jacobian should be given in the form `gamma*dG/d(du) + dG/du ` where `gamma`
is given by the solver. This means that the signature is:

```julia
f(J,du,u,p,gamma,t)
```

For example, for the equation

```julia
function testjac(res,du,u,p,t)
  res[1] = du[1] - 2.0 * u[1] + 1.2 * u[1]*u[2]
  res[2] = du[2] -3 * u[2] - u[1]*u[2]
end
```

we would define the Jacobian as:

```julia
function testjac(J,du,u,p,gamma,t)
  J[1,1] = gamma - 2.0 + 1.2 * u[2]
  J[1,2] = 1.2 * u[1]
  J[2,1] = - 1 * u[2]
  J[2,2] = gamma - 3 - u[1]
  nothing
end
```

## Symbolically Generating the Functions

See the `modelingtoolkitize` function from
[ModelingToolkit.jl](https://docs.sciml.ai/ModelingToolkit/stable/) for
automatically symbolically generating the Jacobian and more from the
numerically-defined functions.
"""
struct DAEFunction{iip, specialize, F, Ta, Tt, TJ, JVP, VJP, JP, SP, TW, TWt, TPJ, S, S2,
    S3, O, TCV,
    SYS} <:
       AbstractDAEFunction{iip}
    f::F
    analytic::Ta
    tgrad::Tt
    jac::TJ
    jvp::JVP
    vjp::VJP
    jac_prototype::JP
    sparsity::SP
    Wfact::TW
    Wfact_t::TWt
    paramjac::TPJ
    syms::S
    indepsym::S2
    paramsyms::S3
    observed::O
    colorvec::TCV
    sys::SYS
end

TruncatedStacktraces.@truncate_stacktrace DAEFunction 1 2

"""
$(TYPEDEF)
"""
abstract type AbstractSDDEFunction{iip} <: AbstractDiffEqFunction{iip} end

@doc doc"""
    SDDEFunction{iip,F,G,TMM,Ta,Tt,TJ,JVP,VJP,JP,SP,TW,TWt,TPJ,GG,S,S2,S3,O,TCV} <: AbstractSDDEFunction{iip,specialize}

A representation of a SDDE function `f`, defined by:

```math
M du = f(u,h,p,t) dt + g(u,h,p,t) dW_t
```

and all of its related functions, such as the Jacobian of `f`, its gradient
with respect to time, and more. For all cases, `u0` is the initial condition,
`p` are the parameters, and `t` is the independent variable.

## Constructor

```julia
SDDEFunction{iip,specialize}(f,g;
                 mass_matrix = __has_mass_matrix(f) ? f.mass_matrix : I,
                 analytic = __has_analytic(f) ? f.analytic : nothing,
                 tgrad= __has_tgrad(f) ? f.tgrad : nothing,
                 jac = __has_jac(f) ? f.jac : nothing,
                 jvp = __has_jvp(f) ? f.jvp : nothing,
                 vjp = __has_vjp(f) ? f.vjp : nothing,
                 jac_prototype = __has_jac_prototype(f) ? f.jac_prototype : nothing,
                 sparsity = __has_sparsity(f) ? f.sparsity : jac_prototype,
                 paramjac = __has_paramjac(f) ? f.paramjac : nothing,
                 syms = __has_syms(f) ? f.syms : nothing,
                 indepsym= __has_indepsym(f) ? f.indepsym : nothing,
                 paramsyms = __has_paramsyms(f) ? f.paramsyms : nothing,
                 colorvec = __has_colorvec(f) ? f.colorvec : nothing
                 sys = __has_sys(f) ? f.sys : nothing)
```

Note that only the function `f` itself is required. This function should
be given as `f!(du,u,h,p,t)` or `du = f(u,h,p,t)`. See the section on `iip`
for more details on in-place vs out-of-place handling. The history function
`h` acts as an interpolator over time, i.e. `h(t)` with options matching
the solution interface, i.e. `h(t; save_idxs = 2)`.

All of the remaining functions are optional for improving or accelerating
the usage of `f`. These include:

- `mass_matrix`: the mass matrix `M` represented in the ODE function. Can be used
  to determine that the equation is actually a differential-algebraic equation (DAE)
  if `M` is singular. Note that in this case special solvers are required, see the
  DAE solver page for more details: https://docs.sciml.ai/DiffEqDocs/stable/solvers/dae_solve/.
  Must be an AbstractArray or an AbstractSciMLOperator.
- `analytic(u0,p,t)`: used to pass an analytical solution function for the analytical
  solution of the ODE. Generally only used for testing and development of the solvers.
- `tgrad(dT,u,h,p,t)` or dT=tgrad(u,p,t): returns ``\frac{\partial f(u,p,t)}{\partial t}``
- `jac(J,u,h,p,t)` or `J=jac(u,p,t)`: returns ``\frac{df}{du}``
- `jvp(Jv,v,h,u,p,t)` or `Jv=jvp(v,u,p,t)`: returns the directional derivative``\frac{df}{du} v``
- `vjp(Jv,v,h,u,p,t)` or `Jv=vjp(v,u,p,t)`: returns the adjoint derivative``\frac{df}{du}^\ast v``
- `jac_prototype`: a prototype matrix matching the type that matches the Jacobian. For example,
  if the Jacobian is tridiagonal, then an appropriately sized `Tridiagonal` matrix can be used
  as the prototype and integrators will specialize on this structure where possible. Non-structured
  sparsity patterns should use a `SparseMatrixCSC` with a correct sparsity pattern for the Jacobian.
  The default is `nothing`, which means a dense Jacobian.
- `paramjac(pJ,h,u,p,t)`: returns the parameter Jacobian ``\frac{df}{dp}``.
- `syms`: the symbol names for the elements of the equation. This should match `u0` in size. For
  example, if `u0 = [0.0,1.0]` and `syms = [:x, :y]`, this will apply a canonical naming to the
  values, allowing `sol[:x]` in the solution and automatically naming values in plots.
- `indepsym`: the canonical naming for the independent variable. Defaults to nothing, which
  internally uses `t` as the representation in any plots.
- `paramsyms`: the symbol names for the parameters of the equation. This should match `p` in
  size. For example, if `p = [0.0, 1.0]` and `paramsyms = [:a, :b]`, this will apply a canonical
  naming to the values, allowing `sol[:a]` in the solution.
- `colorvec`: a color vector according to the SparseDiffTools.jl definition for the sparsity
  pattern of the `jac_prototype`. This specializes the Jacobian construction when using
  finite differences and automatic differentiation to be computed in an accelerated manner
  based on the sparsity pattern. Defaults to `nothing`, which means a color vector will be
  internally computed on demand when required. The cost of this operation is highly dependent
  on the sparsity pattern.

## iip: In-Place vs Out-Of-Place

For more details on this argument, see the ODEFunction documentation.

## specialize: Controlling Compilation and Specialization

For more details on this argument, see the ODEFunction documentation.

## Fields

The fields of the DDEFunction type directly match the names of the inputs.
"""
struct SDDEFunction{iip, specialize, F, G, TMM, Ta, Tt, TJ, JVP, VJP, JP, SP, TW, TWt, TPJ,
    GG, S, S2, S3, O,
    TCV, SYS} <: AbstractSDDEFunction{iip}
    f::F
    g::G
    mass_matrix::TMM
    analytic::Ta
    tgrad::Tt
    jac::TJ
    jvp::JVP
    vjp::VJP
    jac_prototype::JP
    sparsity::SP
    Wfact::TW
    Wfact_t::TWt
    paramjac::TPJ
    ggprime::GG
    syms::S
    indepsym::S2
    paramsyms::S3
    observed::O
    colorvec::TCV
    sys::SYS
end

TruncatedStacktraces.@truncate_stacktrace SDDEFunction 1 2

"""
$(TYPEDEF)
"""
abstract type AbstractNonlinearFunction{iip} <: AbstractSciMLFunction{iip} end

@doc doc"""
    NonlinearFunction{iip,F,TMM,Ta,Tt,TJ,JVP,VJP,JP,SP,TW,TWt,TPJ,S,S2,O,TCV} <: AbstractNonlinearFunction{iip,specialize}

A representation of a nonlinear system of equations `f`, defined by:

```math
0 = f(u,p)
```

and all of its related functions, such as the Jacobian of `f`, its gradient
with respect to time, and more. For all cases, `u0` is the initial condition,
`p` are the parameters, and `t` is the independent variable.

## Constructor

```julia
NonlinearFunction{iip, specialize}(f;
                           analytic = __has_analytic(f) ? f.analytic : nothing,
                           jac = __has_jac(f) ? f.jac : nothing,
                           jvp = __has_jvp(f) ? f.jvp : nothing,
                           vjp = __has_vjp(f) ? f.vjp : nothing,
                           jac_prototype = __has_jac_prototype(f) ? f.jac_prototype : nothing,
                           sparsity = __has_sparsity(f) ? f.sparsity : jac_prototype,
                           paramjac = __has_paramjac(f) ? f.paramjac : nothing,
                           syms = __has_syms(f) ? f.syms : nothing,
                           paramsyms = __has_paramsyms(f) ? f.paramsyms : nothing,
                           colorvec = __has_colorvec(f) ? f.colorvec : nothing,
                           sys = __has_sys(f) ? f.sys : nothing)
```

Note that only the function `f` itself is required. This function should
be given as `f!(du,u,p)` or `du = f(u,p)`. See the section on `iip`
for more details on in-place vs out-of-place handling.

All of the remaining functions are optional for improving or accelerating
the usage of `f`. These include:

- `analytic(u0,p)`: used to pass an analytical solution function for the analytical
  solution of the ODE. Generally only used for testing and development of the solvers.
- `jac(J,u,p)` or `J=jac(u,p)`: returns ``\frac{df}{du}``
- `jvp(Jv,v,u,p)` or `Jv=jvp(v,u,p)`: returns the directional derivative``\frac{df}{du} v``
- `vjp(Jv,v,u,p)` or `Jv=vjp(v,u,p)`: returns the adjoint derivative``\frac{df}{du}^\ast v``
- `jac_prototype`: a prototype matrix matching the type that matches the Jacobian. For example,
  if the Jacobian is tridiagonal, then an appropriately sized `Tridiagonal` matrix can be used
  as the prototype and integrators will specialize on this structure where possible. Non-structured
  sparsity patterns should use a `SparseMatrixCSC` with a correct sparsity pattern for the Jacobian.
  The default is `nothing`, which means a dense Jacobian.
- `paramjac(pJ,u,p)`: returns the parameter Jacobian ``\frac{df}{dp}``.
- `syms`: the symbol names for the elements of the equation. This should match `u0` in size. For
  example, if `u0 = [0.0,1.0]` and `syms = [:x, :y]`, this will apply a canonical naming to the
  values, allowing `sol[:x]` in the solution and automatically naming values in plots.
- `paramsyms`: the symbol names for the parameters of the equation. This should match `p` in
  size. For example, if `p = [0.0, 1.0]` and `paramsyms = [:a, :b]`, this will apply a canonical
  naming to the values, allowing `sol[:a]` in the solution.
- `colorvec`: a color vector according to the SparseDiffTools.jl definition for the sparsity
  pattern of the `jac_prototype`. This specializes the Jacobian construction when using
  finite differences and automatic differentiation to be computed in an accelerated manner
  based on the sparsity pattern. Defaults to `nothing`, which means a color vector will be
  internally computed on demand when required. The cost of this operation is highly dependent
  on the sparsity pattern.

## iip: In-Place vs Out-Of-Place

For more details on this argument, see the ODEFunction documentation.

## specialize: Controlling Compilation and Specialization

For more details on this argument, see the ODEFunction documentation.

## Fields

The fields of the NonlinearFunction type directly match the names of the inputs.
"""
struct NonlinearFunction{iip, specialize, F, TMM, Ta, Tt, TJ, JVP, VJP, JP, SP, TW, TWt,
    TPJ,
    S, S2, O, TCV,
    SYS,
} <: AbstractNonlinearFunction{iip}
    f::F
    mass_matrix::TMM
    analytic::Ta
    tgrad::Tt
    jac::TJ
    jvp::JVP
    vjp::VJP
    jac_prototype::JP
    sparsity::SP
    Wfact::TW
    Wfact_t::TWt
    paramjac::TPJ
    syms::S
    paramsyms::S2
    observed::O
    colorvec::TCV
    sys::SYS
end

TruncatedStacktraces.@truncate_stacktrace NonlinearFunction 1 2

"""
$(TYPEDEF)
"""
abstract type AbstractIntervalNonlinearFunction{iip} <: AbstractSciMLFunction{iip} end

@doc doc"""
    IntervalNonlinearFunction{iip, specialize, F, Ta, S, S2, O, SYS} <: AbstractIntervalNonlinearFunction{iip,specialize}

A representation of an interval nonlinear system of equations `f`, defined by:

```math
f(t,p) = u = 0
```

and all of its related functions. For all cases, `p` are the parameters and `t` is the
interval variable.

## Constructor

```julia
IntervalNonlinearFunction{iip, specialize}(f;
                           analytic = __has_analytic(f) ? f.analytic : nothing,
                           syms = __has_syms(f) ? f.syms : nothing,
                           paramsyms = __has_paramsyms(f) ? f.paramsyms : nothing,
                           sys = __has_sys(f) ? f.sys : nothing)
```

Note that only the function `f` itself is required. This function should
be given as `f!(u,t,p)` or `u = f(t,p)`. See the section on `iip`
for more details on in-place vs out-of-place handling.

All of the remaining functions are optional for improving or accelerating
the usage of `f`. These include:

- `analytic(p)`: used to pass an analytical solution function for the analytical
  solution of the ODE. Generally only used for testing and development of the solvers.
- `syms`: the symbol names for the elements of the equation. This should match `u0` in size. For
  example, if `u0 = [0.0,1.0]` and `syms = [:x, :y]`, this will apply a canonical naming to the
  values, allowing `sol[:x]` in the solution and automatically naming values in plots.
- `paramsyms`: the symbol names for the parameters of the equation. This should match `p` in
  size. For example, if `p = [0.0, 1.0]` and `paramsyms = [:a, :b]`, this will apply a canonical
  naming to the values, allowing `sol[:a]` in the solution.

## iip: In-Place vs Out-Of-Place

For more details on this argument, see the ODEFunction documentation.

## specialize: Controlling Compilation and Specialization

For more details on this argument, see the ODEFunction documentation.

## Fields

The fields of the IntervalNonlinearFunction type directly match the names of the inputs.
"""
struct IntervalNonlinearFunction{iip, specialize, F, Ta,
    S, S2, O, SYS,
} <: AbstractIntervalNonlinearFunction{iip}
    f::F
    analytic::Ta
    syms::S
    paramsyms::S2
    observed::O
    sys::SYS
end

TruncatedStacktraces.@truncate_stacktrace IntervalNonlinearFunction 1 2

"""
    OptimizationFunction{iip,AD,F,G,H,HV,C,CJ,CH,HP,CJP,CHP,S,S2,HCV,CJCV,CHCV} <: AbstractOptimizationFunction{iip,specialize}

A representation of an optimization of an objective function `f`, defined by:

```math
\\min_{u} f(u,p)
```

and all of its related functions, such as the gradient of `f`, its Hessian,
and more. For all cases, `u` is the state and `p` are the parameters.

## Constructor

```julia
OptimizationFunction{iip}(f, adtype::AbstractADType = NoAD();
                          grad = nothing, hess = nothing, hv = nothing,
                          cons = nothing, cons_j = nothing, cons_h = nothing,
                          lag_h = nothing,
                          hess_prototype = nothing, cons_jac_prototype = __has_jac_prototype(f) ? f.jac_prototype : nothing,
                          cons_hess_prototype = nothing,
                          lag_hess_prototype = nothing,
                          syms = __has_syms(f) ? f.syms : nothing,
                          paramsyms = __has_paramsyms(f) ? f.paramsyms : nothing,
                          observed = __has_observed(f) ? f.observed : DEFAULT_OBSERVED_NO_TIME,
                          hess_colorvec = __has_colorvec(f) ? f.colorvec : nothing,
                          cons_jac_colorvec = __has_colorvec(f) ? f.colorvec : nothing,
                          cons_hess_colorvec = __has_colorvec(f) ? f.colorvec : nothing,
                          lag_hess_colorvec = nothing,
                          sys = __has_sys(f) ? f.sys : nothing)
```

## Positional Arguments

- `f(u,p)`: the function to optimize. `u` are the state variables and `p` are the hyperparameters of the optimization.
  This function should return a scalar.
- `adtype`: see the section "Defining Optimization Functions via AD"

## Keyword Arguments

- `grad(G,u,p)` or `G=grad(u,p)`: the gradient of `f` with respect to `u`
- `hess(H,u,p)` or `H=hess(u,p)`: the Hessian of `f` with respect to `u`
- `hv(Hv,u,v,p)` or `Hv=hv(u,v,p)`: the Hessian-vector product ``(d^2 f / du^2) v``.
- `cons(res,x,p)` or `cons(x,p)` : the constraints function, should mutate or return a vector
    with value of the `i`th constraint, evaluated at the current values of variables
    inside the optimization routine. This takes just the function evaluations
    and the equality or inequality assertion is applied by the solver based on the constraint
    bounds passed as `lcons` and `ucons` to [`OptimizationProblem`](@ref), in case of equality
    constraints `lcons` and `ucons` should be passed equal values.
- `cons_j(res,x,p)` or `res=cons_j(x,p)`: the Jacobian of the constraints.
- `cons_h(res,x,p)` or `res=cons_h(x,p)`: the Hessian of the constraints, provided as
   an array of Hessians, with `res[i]` being the Hessian with respect to the `i`th output on `cons`.
- `lag_h(res,x,sigma,mu,p)` or `res=lag_h(x,sigma,mu,p)`: the Hessian of the Lagrangian,
    where `sigma` is a multiplier of the cost function and `mu` are the Lagrange multipliers
    multiplying the constraints. This can be provided instead of `hess` and `cons_h`
    to solvers that directly use the Hessian of the Lagrangian.
- `paramjac(pJ,u,p)`: returns the parameter Jacobian ``df/dp``.
- `hess_prototype`: a prototype matrix matching the type that matches the Hessian. For example,
  if the Hessian is tridiagonal, then an appropriately sized `Hessian` matrix can be used
  as the prototype and integrators will specialize on this structure where possible. Non-structured
  sparsity patterns should use a `SparseMatrixCSC` with a correct sparsity pattern for the Hessian.
  The default is `nothing`, which means a dense Hessian.
- `cons_jac_prototype`: a prototype matrix matching the type that matches the constraint Jacobian.
  The default is `nothing`, which means a dense constraint Jacobian.
- `cons_hess_prototype`: a prototype matrix matching the type that matches the constraint Hessian.
  This is defined as an array of matrices, where `hess[i]` is the Hessian w.r.t. the `i`th output.
  For example, if the Hessian is sparse, then `hess` is a `Vector{SparseMatrixCSC}`.
  The default is `nothing`, which means a dense constraint Hessian.
- `syms`: the symbol names for the elements of the equation. This should match `u0` in size. For
  example, if `u = [0.0,1.0]` and `syms = [:x, :y]`, this will apply a canonical naming to the
  values, allowing `sol[:x]` in the solution and automatically naming values in plots.
- `paramsyms`: the symbol names for the parameters of the equation. This should match `p` in
  size. For example, if `p = [0.0, 1.0]` and `paramsyms = [:a, :b]`, this will apply a canonical
  naming to the values, allowing `sol[:a]` in the solution.
- `hess_colorvec`: a color vector according to the SparseDiffTools.jl definition for the sparsity
  pattern of the `hess_prototype`. This specializes the Hessian construction when using
  finite differences and automatic differentiation to be computed in an accelerated manner
  based on the sparsity pattern. Defaults to `nothing`, which means a color vector will be
  internally computed on demand when required. The cost of this operation is highly dependent
  on the sparsity pattern.
- `cons_jac_colorvec`: a color vector according to the SparseDiffTools.jl definition for the sparsity
  pattern of the `cons_jac_prototype`.
- `cons_hess_colorvec`: an array of color vector according to the SparseDiffTools.jl definition for
  the sparsity pattern of the `cons_hess_prototype`.

## Defining Optimization Functions Via AD

While using the keyword arguments gives the user control over defining
all the possible functions, the simplest way to handle the generation
of an `OptimizationFunction` is by specifying an AD type. By doing so,
this will automatically fill in all the extra functions. For example,

```julia
OptimizationFunction(f,AutoZygote())
```

will use [Zygote.jl](https://docs.sciml.ai/Zygote.jl/stable/) to define
all of the necessary functions. Note that if any functions are defined
directly, the auto-AD definition does not overwrite the user's choice.

Each of the AD-based constructors are documented separately via their
own dispatches.

## iip: In-Place vs Out-Of-Place

For more details on this argument, see the ODEFunction documentation.

## specialize: Controlling Compilation and Specialization

For more details on this argument, see the ODEFunction documentation.

## Fields

The fields of the OptimizationFunction type directly match the names of the inputs.
"""
struct OptimizationFunction{iip, AD, F, G, H, HV, C, CJ, CH, LH, HP, CJP, CHP, LHP, S, S2,
    O, HCV,
    CJCV,
    CHCV, LHCV, EX, CEX, SYS} <: AbstractOptimizationFunction{iip}
    f::F
    adtype::AD
    grad::G
    hess::H
    hv::HV
    cons::C
    cons_j::CJ
    cons_h::CH
    lag_h::LH
    hess_prototype::HP
    cons_jac_prototype::CJP
    cons_hess_prototype::CHP
    lag_hess_prototype::LHP
    syms::S
    paramsyms::S2
    observed::O
    hess_colorvec::HCV
    cons_jac_colorvec::CJCV
    cons_hess_colorvec::CHCV
    lag_hess_colorvec::LHCV
    expr::EX
    cons_expr::CEX
    sys::SYS
end

TruncatedStacktraces.@truncate_stacktrace OptimizationFunction 1 2

"""
$(TYPEDEF)
"""
abstract type AbstractBVPFunction{iip} <:
              AbstractDiffEqFunction{iip} end

@doc doc"""
    BVPFunction{iip,F,BF,TMM,Ta,Tt,TJ,BCTJ,JVP,VJP,JP,BCJP,SP,TW,TWt,TPJ,S,S2,S3,O,TCV,BCTCV} <: AbstractBVPFunction{iip,specialize}

A representation of a BVP function `f`, defined by:

```math
\frac{du}{dt}=f(u,p,t)
```

and the constraints:

```math
\frac{du}{dt}=g(u,p,t)
```

and all of its related functions, such as the Jacobian of `f`, its gradient
with respect to time, and more. For all cases, `u0` is the initial condition,
`p` are the parameters, and `t` is the independent variable.

```julia
BVPFunction{iip,specialize}(f, bc;
                           mass_matrix = __has_mass_matrix(f) ? f.mass_matrix : I,
                           analytic = __has_analytic(f) ? f.analytic : nothing,
                           tgrad= __has_tgrad(f) ? f.tgrad : nothing,
                           jac = __has_jac(f) ? f.jac : nothing,
                           bcjac = __has_jac(bc) ? bc.jac : nothing,
                           jvp = __has_jvp(f) ? f.jvp : nothing,
                           vjp = __has_vjp(f) ? f.vjp : nothing,
                           jac_prototype = __has_jac_prototype(f) ? f.jac_prototype : nothing,
                           bcjac_prototype = __has_jac_prototype(bc) ? bc.jac_prototype : nothing,
                           sparsity = __has_sparsity(f) ? f.sparsity : jac_prototype,
                           paramjac = __has_paramjac(f) ? f.paramjac : nothing,
                           syms = __has_syms(f) ? f.syms : nothing,
                           indepsym= __has_indepsym(f) ? f.indepsym : nothing,
                           paramsyms = __has_paramsyms(f) ? f.paramsyms : nothing,
                           colorvec = __has_colorvec(f) ? f.colorvec : nothing,
                           bccolorvec = __has_colorvec(f) ? bc.colorvec : nothing,
                           sys = __has_sys(f) ? f.sys : nothing)
```

Note that both the function `f` and boundary condition `bc` are required. `f` should
be given as `f(du,u,p,t)` or `out = f(u,p,t)`. `bc` should be given as `bc(res, u, p, t)`.
See the section on `iip` for more details on in-place vs out-of-place handling.

All of the remaining functions are optional for improving or accelerating
the usage of `f` and `bc`. These include:

- `mass_matrix`: the mass matrix `M` represented in the BVP function. Can be used
  to determine that the equation is actually a BVP for differential algebraic equation (DAE)
  if `M` is singular.
- `analytic(u0,p,t)`: used to pass an analytical solution function for the analytical
  solution of the BVP. Generally only used for testing and development of the solvers.
- `tgrad(dT,u,h,p,t)` or dT=tgrad(u,p,t): returns ``\frac{\partial f(u,p,t)}{\partial t}``
- `jac(J,du,u,p,gamma,t)` or `J=jac(du,u,p,gamma,t)`: returns ``\frac{df}{du}``
- `bcjac(J,du,u,p,gamma,t)` or `J=jac(du,u,p,gamma,t)`: erturns ``\frac{dbc}{du}``
- `jvp(Jv,v,du,u,p,gamma,t)` or `Jv=jvp(v,du,u,p,gamma,t)`: returns the directional
  derivative``\frac{df}{du} v``
- `vjp(Jv,v,du,u,p,gamma,t)` or `Jv=vjp(v,du,u,p,gamma,t)`: returns the adjoint
  derivative``\frac{df}{du}^\ast v``
- `jac_prototype`: a prototype matrix matching the type that matches the Jacobian. For example,
  if the Jacobian is tridiagonal, then an appropriately sized `Tridiagonal` matrix can be used
  as the prototype and integrators will specialize on this structure where possible. Non-structured
  sparsity patterns should use a `SparseMatrixCSC` with a correct sparsity pattern for the Jacobian.
  The default is `nothing`, which means a dense Jacobian.
- `bcjac_prototype`: a prototype matrix maching the type that matches the Jacobian. For example,
 if the Jacobian is tridiagonal, then an appropriately sized `Tridiagonal` matrix can be used
  as the prototype and integrators will specialize on this structure where possible. Non-structured
  sparsity patterns should use a `SparseMatrixCSC` with a correct sparsity pattern for the Jacobian.
  The default is `nothing`, which means a dense Jacobian.
- `paramjac(pJ,u,p,t)`: returns the parameter Jacobian ``\frac{df}{dp}``.
- `syms`: the symbol names for the elements of the equation. This should match `u0` in size. For
  example, if `u0 = [0.0,1.0]` and `syms = [:x, :y]`, this will apply a canonical naming to the
  values, allowing `sol[:x]` in the solution and automatically naming values in plots.
- `indepsym`: the canonical naming for the independent variable. Defaults to nothing, which
  internally uses `t` as the representation in any plots.
- `paramsyms`: the symbol names for the parameters of the equation. This should match `p` in
  size. For example, if `p = [0.0, 1.0]` and `paramsyms = [:a, :b]`, this will apply a canonical
  naming to the values, allowing `sol[:a]` in the solution.
- `colorvec`: a color vector according to the SparseDiffTools.jl definition for the sparsity
  pattern of the `jac_prototype`. This specializes the Jacobian construction when using
  finite differences and automatic differentiation to be computed in an accelerated manner
  based on the sparsity pattern. Defaults to `nothing`, which means a color vector will be
  internally computed on demand when required. The cost of this operation is highly dependent
  on the sparsity pattern.
- `bccolorvec`: a color vector according to the SparseDiffTools.jl definition for the sparsity
  pattern of the `bcjac_prototype`. This specializes the Jacobian construction when using
  finite differences and automatic differentiation to be computed in an accelerated manner
  based on the sparsity pattern. Defaults to `nothing`, which means a color vector will be
  internally computed on demand when required. The cost of this operation is highly dependent
  on the sparsity pattern.

## iip: In-Place vs Out-Of-Place

For more details on this argument, see the ODEFunction documentation.

## specialize: Controlling Compilation and Specialization

For more details on this argument, see the ODEFunction documentation.

## Fields

The fields of the BVPFunction type directly match the names of the inputs.
"""
struct BVPFunction{iip, specialize, F, BF, TMM, Ta, Tt, TJ, BCTJ, JVP, VJP, JP,
<<<<<<< HEAD
    BCJP, BCRP, SP, TW, TWt, TPJ, S, S2, S3, O, TCV, BCTCV, SYS} <: AbstractBVPFunction{iip}
=======
    BCJP, SP, TW, TWt,
    TPJ,
    S, S2, S3, O, TCV, BCTCV,
    SYS} <: AbstractBVPFunction{iip}
>>>>>>> 519cb4f5
    f::F
    bc::BF
    mass_matrix::TMM
    analytic::Ta
    tgrad::Tt
    jac::TJ
    bcjac::BCTJ
    jvp::JVP
    vjp::VJP
    jac_prototype::JP
    bcjac_prototype::BCJP
    bcresid_prototype::BCRP
    sparsity::SP
    Wfact::TW
    Wfact_t::TWt
    paramjac::TPJ
    syms::S
    indepsym::S2
    paramsyms::S3
    observed::O
    colorvec::TCV
    bccolorvec::BCTCV
    sys::SYS
end

TruncatedStacktraces.@truncate_stacktrace BVPFunction 1 2

######### Backwards Compatibility Overloads

(f::ODEFunction)(args...) = f.f(args...)
(f::NonlinearFunction)(args...) = f.f(args...)
(f::IntervalNonlinearFunction)(args...) = f.f(args...)

function (f::DynamicalODEFunction)(u, p, t)
    ArrayPartition(f.f1(u.x[1], u.x[2], p, t), f.f2(u.x[1], u.x[2], p, t))
end
function (f::DynamicalODEFunction)(du, u, p, t)
    f.f1(du.x[1], u.x[1], u.x[2], p, t)
    f.f2(du.x[2], u.x[1], u.x[2], p, t)
end

(f::SplitFunction)(u, p, t) = f.f1(u, p, t) + f.f2(u, p, t)
function (f::SplitFunction)(du, u, p, t)
    f.f1(f.cache, u, p, t)
    f.f2(du, u, p, t)
    du .+= f.cache
end

(f::DiscreteFunction)(args...) = f.f(args...)
(f::ImplicitDiscreteFunction)(args...) = f.f(args...)
(f::DAEFunction)(args...) = f.f(args...)
(f::DDEFunction)(args...) = f.f(args...)

function (f::DynamicalDDEFunction)(u, h, p, t)
    ArrayPartition(f.f1(u.x[1], u.x[2], h, p, t), f.f2(u.x[1], u.x[2], h, p, t))
end
function (f::DynamicalDDEFunction)(du, u, h, p, t)
    f.f1(du.x[1], u.x[1], u.x[2], h, p, t)
    f.f2(du.x[2], u.x[1], u.x[2], h, p, t)
end
function Base.getproperty(f::DynamicalDDEFunction, name::Symbol)
    if name === :f
        # Use the f property as an alias for calling the function itself, so DynamicalDDEFunction fits the same interface as DDEFunction as expected by the ODEFunctionWrapper in DelayDiffEq.jl.
        return f
    end
    return getfield(f, name)
end

(f::SDEFunction)(args...) = f.f(args...)
(f::SDDEFunction)(args...) = f.f(args...)
(f::SplitSDEFunction)(u, p, t) = f.f1(u, p, t) + f.f2(u, p, t)

function (f::SplitSDEFunction)(du, u, p, t)
    f.f1(f.cache, u, p, t)
    f.f2(du, u, p, t)
    du .+= f.cache
end

(f::RODEFunction)(args...) = f.f(args...)

(f::BVPFunction)(args...) = f.f(args...)

######### Basic Constructor

function ODEFunction{iip, specialize}(f;
    mass_matrix = __has_mass_matrix(f) ? f.mass_matrix :
                  I,
    analytic = __has_analytic(f) ? f.analytic : nothing,
    tgrad = __has_tgrad(f) ? f.tgrad : nothing,
    jac = __has_jac(f) ? f.jac : nothing,
    jvp = __has_jvp(f) ? f.jvp : nothing,
    vjp = __has_vjp(f) ? f.vjp : nothing,
    jac_prototype = __has_jac_prototype(f) ?
                    f.jac_prototype :
                    nothing,
    sparsity = __has_sparsity(f) ? f.sparsity :
               jac_prototype,
    Wfact = __has_Wfact(f) ? f.Wfact : nothing,
    Wfact_t = __has_Wfact_t(f) ? f.Wfact_t : nothing,
    W_prototype = __has_W_prototype(f) ? f.W_prototype : nothing,
    paramjac = __has_paramjac(f) ? f.paramjac : nothing,
    syms = __has_syms(f) ? f.syms : nothing,
    indepsym = __has_indepsym(f) ? f.indepsym : nothing,
    paramsyms = __has_paramsyms(f) ? f.paramsyms :
                nothing,
    observed = __has_observed(f) ? f.observed :
               DEFAULT_OBSERVED,
    colorvec = __has_colorvec(f) ? f.colorvec : nothing,
    sys = __has_sys(f) ? f.sys : nothing) where {iip,
    specialize,
}
    if mass_matrix === I && typeof(f) <: Tuple
        mass_matrix = ((I for i in 1:length(f))...,)
    end

    if (specialize === FunctionWrapperSpecialize) &&
       !(f isa FunctionWrappersWrappers.FunctionWrappersWrapper)
        error("FunctionWrapperSpecialize must be used on the problem constructor for access to u0, p, and t types!")
    end

    if jac === nothing && isa(jac_prototype, AbstractSciMLOperator)
        if iip
            jac = update_coefficients! #(J,u,p,t)
        else
            jac = (u, p, t) -> update_coefficients(deepcopy(jac_prototype), u, p, t)
        end
    end

    if jac_prototype !== nothing && colorvec === nothing &&
       ArrayInterface.fast_matrix_colors(jac_prototype)
        _colorvec = ArrayInterface.matrix_colors(jac_prototype)
    else
        _colorvec = colorvec
    end

    jaciip = jac !== nothing ? isinplace(jac, 4, "jac", iip) : iip
    tgradiip = tgrad !== nothing ? isinplace(tgrad, 4, "tgrad", iip) : iip
    jvpiip = jvp !== nothing ? isinplace(jvp, 5, "jvp", iip) : iip
    vjpiip = vjp !== nothing ? isinplace(vjp, 5, "vjp", iip) : iip
    Wfactiip = Wfact !== nothing ? isinplace(Wfact, 5, "Wfact", iip) : iip
    Wfact_tiip = Wfact_t !== nothing ? isinplace(Wfact_t, 5, "Wfact_t", iip) : iip
    paramjaciip = paramjac !== nothing ? isinplace(paramjac, 4, "paramjac", iip) : iip

    nonconforming = (jaciip, tgradiip, jvpiip, vjpiip, Wfactiip, Wfact_tiip,
        paramjaciip) .!= iip
    if any(nonconforming)
        nonconforming = findall(nonconforming)
        functions = ["jac", "tgrad", "jvp", "vjp", "Wfact", "Wfact_t", "paramjac"][nonconforming]
        throw(NonconformingFunctionsError(functions))
    end

    if specialize === NoSpecialize
        ODEFunction{iip, specialize,
            Any, Any, Any, Any,
            Any, Any, Any, typeof(jac_prototype),
            typeof(sparsity), Any, Any, typeof(W_prototype), Any,
            typeof(syms), typeof(indepsym), typeof(paramsyms), Any,
            typeof(_colorvec),
            typeof(sys)}(f, mass_matrix, analytic, tgrad, jac,
            jvp, vjp, jac_prototype, sparsity, Wfact,
            Wfact_t, W_prototype, paramjac, syms, indepsym, paramsyms,
            observed, _colorvec, sys)
    elseif specialize === false
        ODEFunction{iip, FunctionWrapperSpecialize,
            typeof(f), typeof(mass_matrix), typeof(analytic), typeof(tgrad),
            typeof(jac), typeof(jvp), typeof(vjp), typeof(jac_prototype),
            typeof(sparsity), typeof(Wfact), typeof(Wfact_t), typeof(W_prototype),
            typeof(paramjac),
            typeof(syms), typeof(indepsym), typeof(paramsyms), typeof(observed),
            typeof(_colorvec),
            typeof(sys)}(f, mass_matrix, analytic, tgrad, jac,
            jvp, vjp, jac_prototype, sparsity, Wfact,
            Wfact_t, W_prototype, paramjac, syms, indepsym, paramsyms,
            observed, _colorvec, sys)
    else
        ODEFunction{iip, specialize,
            typeof(f), typeof(mass_matrix), typeof(analytic), typeof(tgrad),
            typeof(jac), typeof(jvp), typeof(vjp), typeof(jac_prototype),
            typeof(sparsity), typeof(Wfact), typeof(Wfact_t), typeof(W_prototype),
            typeof(paramjac),
            typeof(syms), typeof(indepsym), typeof(paramsyms), typeof(observed),
            typeof(_colorvec),
            typeof(sys)}(f, mass_matrix, analytic, tgrad, jac,
            jvp, vjp, jac_prototype, sparsity, Wfact,
            Wfact_t, W_prototype, paramjac, syms, indepsym, paramsyms,
            observed, _colorvec, sys)
    end
end

function ODEFunction{iip}(f; kwargs...) where {iip}
    ODEFunction{iip, FullSpecialize}(f; kwargs...)
end
ODEFunction{iip}(f::ODEFunction; kwargs...) where {iip} = f
ODEFunction(f; kwargs...) = ODEFunction{isinplace(f, 4), FullSpecialize}(f; kwargs...)
ODEFunction(f::ODEFunction; kwargs...) = f

function unwrapped_f(f::ODEFunction, newf = unwrapped_f(f.f))
    if specialization(f) === NoSpecialize
        ODEFunction{isinplace(f), specialization(f), Any, Any, Any,
            Any, Any, Any, Any, typeof(f.jac_prototype),
            typeof(f.sparsity), Any, Any, Any,
            typeof(f.syms), Any, Any, Any, typeof(f.colorvec),
            typeof(f.sys)}(newf, f.mass_matrix, f.analytic, f.tgrad, f.jac,
            f.jvp, f.vjp, f.jac_prototype, f.sparsity, f.Wfact,
            f.Wfact_t, f.W_prototype, f.paramjac, f.syms, f.indepsym, f.paramsyms,
            f.observed, f.colorvec, f.sys)
    else
        ODEFunction{isinplace(f), specialization(f), typeof(newf), typeof(f.mass_matrix),
            typeof(f.analytic), typeof(f.tgrad),
            typeof(f.jac), typeof(f.jvp), typeof(f.vjp), typeof(f.jac_prototype),
            typeof(f.sparsity), typeof(f.Wfact), typeof(f.Wfact_t), typeof(f.W_prototype),
            typeof(f.paramjac),
            typeof(f.syms), typeof(f.indepsym), typeof(f.paramsyms),
            typeof(f.observed), typeof(f.colorvec),
            typeof(f.sys)}(newf, f.mass_matrix, f.analytic, f.tgrad, f.jac,
            f.jvp, f.vjp, f.jac_prototype, f.sparsity, f.Wfact,
            f.Wfact_t, f.W_prototype, f.paramjac, f.syms, f.indepsym, f.paramsyms,
            f.observed, f.colorvec, f.sys)
    end
end

"""
$(SIGNATURES)

Converts a NonlinearFunction into an ODEFunction.
"""
function ODEFunction(f::NonlinearFunction)
    iip = isinplace(f)
    ODEFunction{iip}(f)
end

function ODEFunction{iip}(f::NonlinearFunction) where {iip}
    _f = iip ? (du, u, p, t) -> (f.f(du, u, p); nothing) : (u, p, t) -> f.f(u, p)
    if f.analytic !== nothing
        _analytic = (u0, p, t) -> f.analytic(u0, p)
    else
        _analytic = nothing
    end
    if f.jac !== nothing
        _jac = iip ? (J, u, p, t) -> (f.jac(J, u, p); nothing) : (u, p, t) -> f.jac(u, p)
    else
        _jac = nothing
    end
    if f.jvp !== nothing
        _jvp = iip ? (Jv, u, p, t) -> (f.jvp(Jv, u, p); nothing) : (u, p, t) -> f.jvp(u, p)
    else
        _jvp = nothing
    end
    if f.vjp !== nothing
        _vjp = iip ? (vJ, u, p, t) -> (f.vjp(vJ, u, p); nothing) : (u, p, t) -> f.vjp(u, p)
    else
        _vjp = nothing
    end

    ODEFunction{iip, specialization(f)}(_f;
        mass_matrix = f.mass_matrix,
        analytic = _analytic,
        jac = _jac,
        jvp = _jvp,
        vjp = _vjp,
        jac_prototype = f.jac_prototype,
        sparsity = f.sparsity,
        paramjac = f.paramjac,
        syms = f.syms,
        indepsym = nothing,
        paramsyms = f.paramsyms,
        observed = f.observed,
        colorvec = f.colorvec)
end

"""
$(SIGNATURES)

Converts an ODEFunction into a NonlinearFunction.
"""
function NonlinearFunction(f::ODEFunction)
    iip = isinplace(f)
    NonlinearFunction{iip}(f)
end

function NonlinearFunction{iip}(f::ODEFunction) where {iip}
    _f = iip ? (du, u, p) -> (f.f(du, u, p, Inf); nothing) : (u, p) -> f.f(u, p, Inf)
    if f.analytic !== nothing
        _analytic = (u0, p) -> f.analytic(u0, p, Inf)
    else
        _analytic = nothing
    end
    if f.jac !== nothing
        _jac = iip ? (J, u, p) -> (f.jac(J, u, p, Inf); nothing) :
               (u, p) -> f.jac(u, p, Inf)
    else
        _jac = nothing
    end
    if f.jvp !== nothing
        _jvp = iip ? (Jv, u, p) -> (f.jvp(Jv, u, p, Inf); nothing) :
               (u, p) -> f.jvp(u, p, Inf)
    else
        _jvp = nothing
    end
    if f.vjp !== nothing
        _vjp = iip ? (vJ, u, p) -> (f.vjp(vJ, u, p, Inf); nothing) :
               (u, p) -> f.vjp(u, p, Inf)
    else
        _vjp = nothing
    end

    NonlinearFunction{iip, specialization(f)}(_f;
        analytic = _analytic,
        jac = _jac,
        jvp = _jvp,
        vjp = _vjp,
        jac_prototype = f.jac_prototype,
        sparsity = f.sparsity,
        paramjac = f.paramjac,
        syms = f.syms,
        paramsyms = f.paramsyms,
        observed = f.observed,
        colorvec = f.colorvec)
end

@add_kwonly function SplitFunction(f1, f2, mass_matrix, cache, analytic, tgrad, jac, jvp,
    vjp, jac_prototype, sparsity, Wfact, Wfact_t, paramjac,
    syms, indepsym, paramsyms, observed, colorvec, sys)
    f1 = ODEFunction(f1)
    f2 = ODEFunction(f2)

    if !(typeof(f1) <: AbstractSciMLOperator || typeof(f1.f) <: AbstractSciMLOperator) &&
       isinplace(f1) != isinplace(f2)
        throw(NonconformingFunctionsError(["f2"]))
    end

    SplitFunction{isinplace(f2), FullSpecialize, typeof(f1), typeof(f2),
        typeof(mass_matrix),
        typeof(cache), typeof(analytic), typeof(tgrad), typeof(jac), typeof(jvp),
        typeof(vjp), typeof(jac_prototype), typeof(sparsity),
        typeof(Wfact), typeof(Wfact_t), typeof(paramjac), typeof(syms),
        typeof(indepsym), typeof(paramsyms), typeof(observed), typeof(colorvec),
        typeof(sys)}(f1, f2, mass_matrix, cache, analytic, tgrad, jac, jvp, vjp,
        jac_prototype, sparsity, Wfact, Wfact_t, paramjac, syms,
        indepsym,
        paramsyms, observed, colorvec, sys)
end
function SplitFunction{iip, specialize}(f1, f2;
    mass_matrix = __has_mass_matrix(f1) ?
                  f1.mass_matrix : I,
    _func_cache = nothing,
    analytic = __has_analytic(f1) ? f1.analytic :
               nothing,
    tgrad = __has_tgrad(f1) ? f1.tgrad : nothing,
    jac = __has_jac(f1) ? f1.jac : nothing,
    jvp = __has_jvp(f1) ? f1.jvp : nothing,
    vjp = __has_vjp(f1) ? f1.vjp : nothing,
    jac_prototype = __has_jac_prototype(f1) ?
                    f1.jac_prototype :
                    nothing,
    sparsity = __has_sparsity(f1) ? f1.sparsity :
               jac_prototype,
    Wfact = __has_Wfact(f1) ? f1.Wfact : nothing,
    Wfact_t = __has_Wfact_t(f1) ? f1.Wfact_t : nothing,
    paramjac = __has_paramjac(f1) ? f1.paramjac :
               nothing,
    syms = __has_syms(f1) ? f1.syms : nothing,
    indepsym = __has_indepsym(f1) ? f1.indepsym :
               nothing,
    paramsyms = __has_paramsyms(f1) ? f1.paramsyms :
                nothing,
    observed = __has_observed(f1) ? f1.observed :
               DEFAULT_OBSERVED,
    colorvec = __has_colorvec(f1) ? f1.colorvec :
               nothing,
    sys = __has_sys(f1) ? f1.sys : nothing) where {iip,
    specialize,
}
    if specialize === NoSpecialize
        SplitFunction{iip, specialize, Any, Any, Any, Any, Any, Any, Any, Any, Any,
            Any, Any, Any, Any, Any,
            Any, Any, Any, Any, Any, Any}(f1, f2, mass_matrix, _func_cache,
            analytic,
            tgrad, jac, jvp, vjp, jac_prototype,
            sparsity, Wfact, Wfact_t, paramjac,
            syms, indepsym, paramsyms,
            observed, colorvec, sys)
    else
        SplitFunction{iip, specialize, typeof(f1), typeof(f2), typeof(mass_matrix),
            typeof(_func_cache), typeof(analytic),
            typeof(tgrad), typeof(jac), typeof(jvp), typeof(vjp),
            typeof(jac_prototype), typeof(sparsity),
            typeof(Wfact), typeof(Wfact_t), typeof(paramjac), typeof(syms),
            typeof(indepsym), typeof(paramsyms), typeof(observed),
            typeof(colorvec),
            typeof(sys)}(f1, f2, mass_matrix, _func_cache, analytic, tgrad, jac,
            jvp, vjp, jac_prototype,
            sparsity, Wfact, Wfact_t, paramjac, syms, indepsym,
            paramsyms, observed, colorvec, sys)
    end
end

SplitFunction(f1, f2; kwargs...) = SplitFunction{isinplace(f2, 4)}(f1, f2; kwargs...)
function SplitFunction{iip}(f1, f2; kwargs...) where {iip}
    SplitFunction{iip, FullSpecialize}(ODEFunction(f1), ODEFunction{iip}(f2);
        kwargs...)
end
SplitFunction(f::SplitFunction; kwargs...) = f

@add_kwonly function DynamicalODEFunction{iip}(f1, f2, mass_matrix, analytic, tgrad, jac,
    jvp, vjp, jac_prototype, sparsity, Wfact,
    Wfact_t, paramjac, syms, indepsym, paramsyms,
    observed, colorvec, sys) where {iip}
    f1 = typeof(f1) <: AbstractSciMLOperator ? f1 : ODEFunction(f1)
    f2 = ODEFunction(f2)

    if isinplace(f1) != isinplace(f2)
        throw(NonconformingFunctionsError(["f2"]))
    end

    DynamicalODEFunction{isinplace(f2), FullSpecialize, typeof(f1), typeof(f2),
        typeof(mass_matrix),
        typeof(analytic), typeof(tgrad), typeof(jac), typeof(jvp),
        typeof(vjp),
        typeof(jac_prototype),
        typeof(Wfact), typeof(Wfact_t), typeof(paramjac), typeof(syms),
        typeof(indepsym), typeof(paramsyms), typeof(observed),
        typeof(colorvec),
        typeof(sys)}(f1, f2, mass_matrix, analytic, tgrad, jac, jvp,
        vjp, jac_prototype, sparsity, Wfact, Wfact_t,
        paramjac, syms, indepsym, paramsyms, observed,
        colorvec, sys)
end

function DynamicalODEFunction{iip, specialize}(f1, f2;
    mass_matrix = __has_mass_matrix(f1) ?
                  f1.mass_matrix : I,
    analytic = __has_analytic(f1) ? f1.analytic :
               nothing,
    tgrad = __has_tgrad(f1) ? f1.tgrad : nothing,
    jac = __has_jac(f1) ? f1.jac : nothing,
    jvp = __has_jvp(f1) ? f1.jvp : nothing,
    vjp = __has_vjp(f1) ? f1.vjp : nothing,
    jac_prototype = __has_jac_prototype(f1) ?
                    f1.jac_prototype : nothing,
    sparsity = __has_sparsity(f1) ? f1.sparsity :
               jac_prototype,
    Wfact = __has_Wfact(f1) ? f1.Wfact : nothing,
    Wfact_t = __has_Wfact_t(f1) ? f1.Wfact_t :
              nothing,
    paramjac = __has_paramjac(f1) ? f1.paramjac :
               nothing,
    syms = __has_syms(f1) ? f1.syms : nothing,
    indepsym = __has_indepsym(f1) ? f1.indepsym :
               nothing,
    paramsyms = __has_paramsyms(f1) ?
                f1.paramsyms :
                nothing,
    observed = __has_observed(f1) ? f1.observed :
               DEFAULT_OBSERVED,
    colorvec = __has_colorvec(f1) ? f1.colorvec :
               nothing,
    sys = __has_sys(f1) ? f1.sys : nothing) where {
    iip,
    specialize,
}
    if specialize === NoSpecialize
        DynamicalODEFunction{iip, specialize, Any, Any, Any, Any, Any, Any, Any,
            Any, Any, Any, Any, Any,
            Any, Any, Any, Any, Any, Any, Any}(f1, f2, mass_matrix,
            analytic,
            tgrad,
            jac, jvp, vjp,
            jac_prototype,
            sparsity,
            Wfact, Wfact_t, paramjac,
            syms, indepsym, paramsyms,
            observed, colorvec, sys)
    else
        DynamicalODEFunction{iip, specialize, typeof(f1), typeof(f2), typeof(mass_matrix),
            typeof(analytic),
            typeof(tgrad), typeof(jac), typeof(jvp), typeof(vjp),
            typeof(jac_prototype), typeof(sparsity),
            typeof(Wfact), typeof(Wfact_t), typeof(paramjac), typeof(syms),
            typeof(indepsym), typeof(paramsyms), typeof(observed),
            typeof(colorvec),
            typeof(sys)}(f1, f2, mass_matrix, analytic, tgrad, jac, jvp,
            vjp, jac_prototype, sparsity,
            Wfact, Wfact_t, paramjac, syms, indepsym,
            paramsyms, observed,
            colorvec, sys)
    end
end

function DynamicalODEFunction(f1, f2 = nothing; kwargs...)
    DynamicalODEFunction{isinplace(f1, 5)}(f1, f2; kwargs...)
end
function DynamicalODEFunction{iip}(f1, f2; kwargs...) where {iip}
    DynamicalODEFunction{iip, FullSpecialize}(ODEFunction{iip}(f1),
        ODEFunction{iip}(f2); kwargs...)
end
DynamicalODEFunction(f::DynamicalODEFunction; kwargs...) = f

function DiscreteFunction{iip, specialize}(f;
    analytic = __has_analytic(f) ? f.analytic :
               nothing,
    syms = __has_syms(f) ? f.syms : nothing,
    indepsym = __has_indepsym(f) ? f.indepsym :
               nothing,
    paramsyms = __has_paramsyms(f) ? f.paramsyms :
                nothing,
    observed = __has_observed(f) ? f.observed :
               DEFAULT_OBSERVED,
    sys = __has_sys(f) ? f.sys : nothing) where {iip,
    specialize,
}
    if specialize === NoSpecialize
        DiscreteFunction{iip, specialize, Any, Any, Any, Any, Any, Any, Any}(f, analytic,
            syms, indepsym,
            parasmsyms,
            observed, sys)
    else
        DiscreteFunction{iip, specialize, typeof(f), typeof(analytic),
            typeof(syms), typeof(indepsym), typeof(paramsyms),
            typeof(observed), typeof(sys)}(f, analytic, syms, indepsym,
            paramsyms, observed, sys)
    end
end

function DiscreteFunction{iip}(f; kwargs...) where {iip}
    DiscreteFunction{iip, FullSpecialize}(f; kwargs...)
end
DiscreteFunction{iip}(f::DiscreteFunction; kwargs...) where {iip} = f
function DiscreteFunction(f; kwargs...)
    DiscreteFunction{isinplace(f, 4), FullSpecialize}(f; kwargs...)
end
DiscreteFunction(f::DiscreteFunction; kwargs...) = f

function unwrapped_f(f::DiscreteFunction, newf = unwrapped_f(f.f))
    specialize = specialization(f)

    if specialize === NoSpecialize
        DiscreteFunction{isinplace(f), specialize, Any, Any,
            Any, Any, Any, Any, Any}(newf, f.analytic, f.syms, f.indepsym,
            f.paramsyms, f.observed, f.sys)
    else
        DiscreteFunction{isinplace(f), specialize, typeof(newf), typeof(f.analytic),
            typeof(f.syms), typeof(f.indepsym), typeof(f.paramsyms),
            typeof(f.observed), typeof(f.sys)}(newf, f.analytic, f.syms,
            f.indepsym, f.paramsyms,
            f.observed, f.sys)
    end
end

function ImplicitDiscreteFunction{iip, specialize}(f;
    analytic = __has_analytic(f) ?
               f.analytic :
               nothing,
    syms = __has_syms(f) ? f.syms : nothing,
    indepsym = __has_indepsym(f) ?
               f.indepsym :
               nothing,
    paramsyms = __has_paramsyms(f) ?
                f.paramsyms :
                nothing,
    observed = __has_observed(f) ?
               f.observed :
               DEFAULT_OBSERVED,
    sys = __has_sys(f) ? f.sys : nothing) where {
    iip,
    specialize,
}
    if specialize === NoSpecialize
        ImplicitDiscreteFunction{iip, specialize, Any, Any, Any, Any, Any, Any, Any}(f,
            analytic,
            syms,
            indepsym,
            parasmsyms,
            observed,
            sys)
    else
        ImplicitDiscreteFunction{iip, specialize, typeof(f), typeof(analytic),
            typeof(syms), typeof(indepsym), typeof(paramsyms),
            typeof(observed), typeof(sys)}(f, analytic, syms, indepsym,
            paramsyms, observed, sys)
    end
end

function ImplicitDiscreteFunction{iip}(f; kwargs...) where {iip}
    ImplicitDiscreteFunction{iip, FullSpecialize}(f; kwargs...)
end
ImplicitDiscreteFunction{iip}(f::ImplicitDiscreteFunction; kwargs...) where {iip} = f
function ImplicitDiscreteFunction(f; kwargs...)
    ImplicitDiscreteFunction{isinplace(f, 5), FullSpecialize}(f; kwargs...)
end
ImplicitDiscreteFunction(f::ImplicitDiscreteFunction; kwargs...) = f

function unwrapped_f(f::ImplicitDiscreteFunction, newf = unwrapped_f(f.f))
    specialize = specialization(f)

    if specialize === NoSpecialize
        ImplicitDiscreteFunction{isinplace(f, 6), specialize, Any, Any,
            Any, Any, Any, Any, Any}(newf, f.analytic, f.syms,
            f.indepsym,
            f.paramsyms, f.observed, f.sys)
    else
        ImplicitDiscreteFunction{isinplace(f, 6), specialize, typeof(newf),
            typeof(f.analytic),
            typeof(f.syms), typeof(f.indepsym), typeof(f.paramsyms),
            typeof(f.observed), typeof(f.sys)}(newf, f.analytic,
            f.syms,
            f.indepsym, f.paramsyms,
            f.observed, f.sys)
    end
end

function SDEFunction{iip, specialize}(f, g;
    mass_matrix = __has_mass_matrix(f) ? f.mass_matrix :
                  I,
    analytic = __has_analytic(f) ? f.analytic : nothing,
    tgrad = __has_tgrad(f) ? f.tgrad : nothing,
    jac = __has_jac(f) ? f.jac : nothing,
    jvp = __has_jvp(f) ? f.jvp : nothing,
    vjp = __has_vjp(f) ? f.vjp : nothing,
    jac_prototype = __has_jac_prototype(f) ?
                    f.jac_prototype :
                    nothing,
    sparsity = __has_sparsity(f) ? f.sparsity :
               jac_prototype,
    Wfact = __has_Wfact(f) ? f.Wfact : nothing,
    Wfact_t = __has_Wfact_t(f) ? f.Wfact_t : nothing,
    paramjac = __has_paramjac(f) ? f.paramjac : nothing,
    ggprime = nothing,
    syms = __has_syms(f) ? f.syms : nothing,
    indepsym = __has_indepsym(f) ? f.indepsym : nothing,
    paramsyms = __has_paramsyms(f) ? f.paramsyms :
                nothing,
    observed = __has_observed(f) ? f.observed :
               DEFAULT_OBSERVED,
    colorvec = __has_colorvec(f) ? f.colorvec : nothing,
    sys = __has_sys(f) ? f.sys : nothing) where {iip,
    specialize,
}
    if jac === nothing && isa(jac_prototype, AbstractSciMLOperator)
        if iip
            jac = update_coefficients! #(J,u,p,t)
        else
            jac = (u, p, t) -> update_coefficients!(deepcopy(jac_prototype), u, p, t)
        end
    end

    if jac_prototype !== nothing && colorvec === nothing &&
       ArrayInterface.fast_matrix_colors(jac_prototype)
        _colorvec = ArrayInterface.matrix_colors(jac_prototype)
    else
        _colorvec = colorvec
    end

    giip = isinplace(g, 4, "g", iip)
    jaciip = jac !== nothing ? isinplace(jac, 4, "jac", iip) : iip
    tgradiip = tgrad !== nothing ? isinplace(tgrad, 4, "tgrad", iip) : iip
    jvpiip = jvp !== nothing ? isinplace(jvp, 5, "jvp", iip) : iip
    vjpiip = vjp !== nothing ? isinplace(vjp, 5, "vjp", iip) : iip
    Wfactiip = Wfact !== nothing ? isinplace(Wfact, 5, "Wfact", iip) : iip
    Wfact_tiip = Wfact_t !== nothing ? isinplace(Wfact_t, 5, "Wfact_t", iip) : iip
    paramjaciip = paramjac !== nothing ? isinplace(paramjac, 4, "paramjac", iip) : iip

    nonconforming = (giip, jaciip, tgradiip, jvpiip, vjpiip, Wfactiip, Wfact_tiip,
        paramjaciip) .!= iip
    if any(nonconforming)
        nonconforming = findall(nonconforming)
        functions = ["g", "jac", "tgrad", "jvp", "vjp", "Wfact", "Wfact_t", "paramjac"][nonconforming]
        throw(NonconformingFunctionsError(functions))
    end

    if specialize === NoSpecialize
        SDEFunction{iip, specialize, Any, Any, Any, Any, Any, Any, Any, Any, Any, Any,
            Any, Any, Any, Any, typeof(syms), typeof(indepsym), typeof(paramsyms),
            Any,
            typeof(_colorvec), typeof(sys)}(f, g, mass_matrix, analytic,
            tgrad, jac, jvp, vjp,
            jac_prototype, sparsity,
            Wfact, Wfact_t, paramjac, ggprime, syms,
            indepsym, paramsyms, observed,
            _colorvec, sys)
    else
        SDEFunction{iip, specialize, typeof(f), typeof(g),
            typeof(mass_matrix), typeof(analytic), typeof(tgrad),
            typeof(jac), typeof(jvp), typeof(vjp), typeof(jac_prototype),
            typeof(sparsity), typeof(Wfact), typeof(Wfact_t),
            typeof(paramjac), typeof(ggprime), typeof(syms),
            typeof(indepsym), typeof(paramsyms),
            typeof(observed), typeof(_colorvec), typeof(sys)}(f, g, mass_matrix,
            analytic, tgrad, jac,
            jvp, vjp,
            jac_prototype,
            sparsity, Wfact,
            Wfact_t,
            paramjac, ggprime,
            syms, indepsym,
            paramsyms,
            observed, _colorvec,
            sys)
    end
end

function unwrapped_f(f::SDEFunction, newf = unwrapped_f(f.f),
    newg = unwrapped_f(f.g))
    specialize = specialization(f)

    if specialize === NoSpecialize
        SDEFunction{isinplace(f), specialize, Any, Any,
            typeoff(f.mass_matrix), Any, Any,
            Any, Any, Any, typeof(f.jac_prototype),
            typeof(f.sparsity), Any, Any,
            Any, Any, typeof(f.syms), tyepeof(f.indepsym), typeof(f.paramsyms),
            typeof(f.observed), typeof(f.colorvec), typeof(f.sys)}(newf, newg,
            f.mass_matrix,
            f.analytic,
            f.tgrad, f.jac,
            f.jvp, f.vjp,
            f.jac_prototype,
            f.sparsity,
            f.Wfact,
            f.Wfact_t,
            f.paramjac,
            f.ggprime,
            f.syms,
            f.indepsym,
            f.paramsyms,
            f.observed,
            f.colorvec,
            f.sys)
    else
        SDEFunction{isinplace(f), specialize, typeof(newf), typeof(newg),
            typeof(f.mass_matrix), typeof(f.analytic), typeof(f.tgrad),
            typeof(f.jac), typeof(f.jvp), typeof(f.vjp), typeof(f.jac_prototype),
            typeof(f.sparsity), typeof(f.Wfact), typeof(f.Wfact_t),
            typeof(f.paramjac), typeof(f.ggprime), typeof(f.syms),
            typeof(f.indepsym), typeof(f.paramsyms),
            typeof(f.observed), typeof(f.colorvec), typeof(f.sys)}(newf, newg,
            f.mass_matrix,
            f.analytic,
            f.tgrad, f.jac,
            f.jvp, f.vjp,
            f.jac_prototype,
            f.sparsity,
            f.Wfact,
            f.Wfact_t,
            f.paramjac,
            f.ggprime,
            f.syms,
            f.indepsym,
            f.paramsyms,
            f.observed,
            f.colorvec,
            f.sys)
    end
end

function SDEFunction{iip}(f, g; kwargs...) where {iip}
    SDEFunction{iip, FullSpecialize}(f, g; kwargs...)
end
SDEFunction{iip}(f::SDEFunction, g; kwargs...) where {iip} = f
function SDEFunction(f, g; kwargs...)
    SDEFunction{isinplace(f, 4), FullSpecialize}(f, g; kwargs...)
end
SDEFunction(f::SDEFunction; kwargs...) = f

@add_kwonly function SplitSDEFunction(f1, f2, g, mass_matrix, cache, analytic, tgrad, jac,
    jvp, vjp,
    jac_prototype, Wfact, Wfact_t, paramjac, observed,
    syms, indepsym, paramsyms, colorvec, sys)
    f1 = typeof(f1) <: AbstractSciMLOperator ? f1 : SDEFunction(f1)
    f2 = SDEFunction(f2)
    SplitFunction{isinplace(f2), typeof(f1), typeof(f2), typeof(g), typeof(mass_matrix),
        typeof(cache), typeof(analytic), typeof(tgrad), typeof(jac), typeof(jvp),
        typeof(vjp),
        typeof(Wfact), typeof(Wfact_t), typeof(paramjac), typeof(syms),
        typeof(indepsym), typeof(paramsyms), typeof(observed),
        typeof(colorvec),
        typeof(sys)}(f1, f2, mass_matrix, cache, analytic, tgrad, jac,
        jac_prototype, Wfact, Wfact_t, paramjac, syms, indepsym,
        paramsyms, observed, colorvec, sys)
end

function SplitSDEFunction{iip, specialize}(f1, f2, g;
    mass_matrix = __has_mass_matrix(f1) ?
                  f1.mass_matrix :
                  I,
    _func_cache = nothing,
    analytic = __has_analytic(f1) ? f1.analytic :
               nothing,
    tgrad = __has_tgrad(f1) ? f1.tgrad : nothing,
    jac = __has_jac(f1) ? f1.jac : nothing,
    jac_prototype = __has_jac_prototype(f1) ?
                    f1.jac_prototype : nothing,
    sparsity = __has_sparsity(f1) ? f1.sparsity :
               jac_prototype,
    jvp = __has_jvp(f1) ? f1.jvp : nothing,
    vjp = __has_vjp(f1) ? f1.vjp : nothing,
    Wfact = __has_Wfact(f1) ? f1.Wfact : nothing,
    Wfact_t = __has_Wfact_t(f1) ? f1.Wfact_t :
              nothing,
    paramjac = __has_paramjac(f1) ? f1.paramjac :
               nothing,
    syms = __has_syms(f1) ? f1.syms : nothing,
    indepsym = __has_indepsym(f1) ? f1.indepsym :
               nothing,
    paramsyms = __has_paramsyms(f1) ? f1.paramsyms :
                nothing,
    observed = __has_observed(f1) ? f1.observed :
               DEFAULT_OBSERVED,
    colorvec = __has_colorvec(f1) ? f1.colorvec :
               nothing,
    sys = __has_sys(f1) ? f1.sys : nothing) where {
    iip,
    specialize,
}
    if specialize === NoSpecialize
        SplitSDEFunction{iip, specialize, Any, Any, Any, Any, Any, Any,
            Any, Any, Any, Any, Any, Any, Any, Any, Any,
            Any, Any, Any, Any, Any, Any}(f1, f2, g, mass_matrix, _func_cache,
            analytic,
            tgrad, jac, jvp, vjp, jac_prototype,
            sparsity,
            Wfact, Wfact_t, paramjac, syms,
            indepsym, paramsyms, observed,
            colorvec, sys)
    else
        SplitSDEFunction{iip, specialize, typeof(f1), typeof(f2), typeof(g),
            typeof(mass_matrix), typeof(_func_cache),
            typeof(analytic),
            typeof(tgrad), typeof(jac), typeof(jvp), typeof(vjp),
            typeof(jac_prototype), typeof(sparsity),
            typeof(Wfact), typeof(Wfact_t), typeof(paramjac), typeof(syms),
            typeof(indepsym), typeof(paramsyms), typeof(observed),
            typeof(colorvec),
            typeof(sys)}(f1, f2, g, mass_matrix, _func_cache, analytic,
            tgrad, jac, jvp, vjp, jac_prototype, sparsity,
            Wfact, Wfact_t, paramjac, syms, indepsym, paramsyms,
            observed, colorvec, sys)
    end
end

function SplitSDEFunction(f1, f2, g; kwargs...)
    SplitSDEFunction{isinplace(f2, 4)}(f1, f2, g; kwargs...)
end
function SplitSDEFunction{iip}(f1, f2, g; kwargs...) where {iip}
    SplitSDEFunction{iip, FullSpecialize}(SDEFunction(f1, g), SDEFunction{iip}(f2, g),
        g; kwargs...)
end
SplitSDEFunction(f::SplitSDEFunction; kwargs...) = f

@add_kwonly function DynamicalSDEFunction(f1, f2, g, mass_matrix, cache, analytic, tgrad,
    jac, jvp, vjp,
    jac_prototype, Wfact, Wfact_t, paramjac,
    syms, indepsym, paramsyms, observed, colorvec,
    sys)
    f1 = typeof(f1) <: AbstractSciMLOperator ? f1 : SDEFunction(f1)
    f2 = SDEFunction(f2)
    DynamicalSDEFunction{isinplace(f2), FullSpecialize, typeof(f1), typeof(f2), typeof(g),
        typeof(mass_matrix),
        typeof(cache), typeof(analytic), typeof(tgrad), typeof(jac),
        typeof(jvp), typeof(vjp),
        typeof(Wfact), typeof(Wfact_t), typeof(paramjac), typeof(syms),
        typeof(indepsym), typeof(paramsyms), typeof(observed),
        typeof(colorvec),
        typeof(sys)}(f1, f2, g, mass_matrix, cache, analytic, tgrad,
        jac, jac_prototype, Wfact, Wfact_t, paramjac, syms,
        indepsym, paramsyms, observed, colorvec, sys)
end

function DynamicalSDEFunction{iip, specialize}(f1, f2, g;
    mass_matrix = __has_mass_matrix(f1) ?
                  f1.mass_matrix : I,
    _func_cache = nothing,
    analytic = __has_analytic(f1) ? f1.analytic :
               nothing,
    tgrad = __has_tgrad(f1) ? f1.tgrad : nothing,
    jac = __has_jac(f1) ? f1.jac : nothing,
    jac_prototype = __has_jac_prototype(f1) ?
                    f1.jac_prototype : nothing,
    sparsity = __has_sparsity(f1) ? f1.sparsity :
               jac_prototype,
    jvp = __has_jvp(f1) ? f1.jvp : nothing,
    vjp = __has_vjp(f1) ? f1.vjp : nothing,
    Wfact = __has_Wfact(f1) ? f1.Wfact : nothing,
    Wfact_t = __has_Wfact_t(f1) ? f1.Wfact_t :
              nothing,
    paramjac = __has_paramjac(f1) ? f1.paramjac :
               nothing,
    syms = __has_syms(f1) ? f1.syms : nothing,
    indepsym = __has_indepsym(f1) ? f1.indepsym :
               nothing,
    paramsyms = __has_paramsyms(f1) ?
                f1.paramsyms : nothing,
    observed = __has_observed(f1) ? f1.observed :
               DEFAULT_OBSERVED,
    colorvec = __has_colorvec(f1) ? f1.colorvec :
               nothing,
    sys = __has_sys(f1) ? f1.sys : nothing) where {
    iip,
    specialize,
}
    if specialize === NoSpecialize
        DynamicalSDEFunction{iip, specialize, Any, Any, Any, Any, Any, Any,
            Any, Any, Any, Any, Any, Any, Any, Any, Any,
            Any, Any, Any, Any, Any, Any}(f1, f2, g, mass_matrix,
            _func_cache,
            analytic, tgrad, jac, jvp, vjp,
            jac_prototype, sparsity,
            Wfact, Wfact_t, paramjac, syms,
            indepsym, paramsyms, observed,
            colorvec, sys)
    else
        DynamicalSDEFunction{iip, specialize, typeof(f1), typeof(f2), typeof(g),
            typeof(mass_matrix), typeof(_func_cache),
            typeof(analytic),
            typeof(tgrad), typeof(jac), typeof(jvp), typeof(vjp),
            typeof(jac_prototype), typeof(sparsity),
            typeof(Wfact), typeof(Wfact_t), typeof(paramjac), typeof(syms),
            typeof(indepsym), typeof(paramsyms), typeof(observed),
            typeof(colorvec),
            typeof(sys)}(f1, f2, g, mass_matrix, _func_cache, analytic,
            tgrad, jac, jvp, vjp, jac_prototype, sparsity,
            Wfact, Wfact_t, paramjac, syms, indepsym,
            paramsyms, observed, colorvec, sys)
    end
end

function DynamicalSDEFunction(f1, f2, g; kwargs...)
    DynamicalSDEFunction{isinplace(f2, 5)}(f1, f2, g; kwargs...)
end
function DynamicalSDEFunction{iip}(f1, f2, g; kwargs...) where {iip}
    DynamicalSDEFunction{iip, FullSpecialize}(SDEFunction{iip}(f1, g),
        SDEFunction{iip}(f2, g), g; kwargs...)
end
DynamicalSDEFunction(f::DynamicalSDEFunction; kwargs...) = f

function RODEFunction{iip, specialize}(f;
    mass_matrix = __has_mass_matrix(f) ? f.mass_matrix :
                  I,
    analytic = __has_analytic(f) ? f.analytic : nothing,
    tgrad = __has_tgrad(f) ? f.tgrad : nothing,
    jac = __has_jac(f) ? f.jac : nothing,
    jvp = __has_jvp(f) ? f.jvp : nothing,
    vjp = __has_vjp(f) ? f.vjp : nothing,
    jac_prototype = __has_jac_prototype(f) ?
                    f.jac_prototype :
                    nothing,
    sparsity = __has_sparsity(f) ? f.sparsity :
               jac_prototype,
    Wfact = __has_Wfact(f) ? f.Wfact : nothing,
    Wfact_t = __has_Wfact_t(f) ? f.Wfact_t : nothing,
    paramjac = __has_paramjac(f) ? f.paramjac : nothing,
    syms = __has_syms(f) ? f.syms : nothing,
    indepsym = __has_indepsym(f) ? f.indepsym : nothing,
    paramsyms = __has_paramsyms(f) ? f.paramsyms :
                nothing,
    observed = __has_observed(f) ? f.observed :
               DEFAULT_OBSERVED,
    colorvec = __has_colorvec(f) ? f.colorvec : nothing,
    sys = __has_sys(f) ? f.sys : nothing,
    analytic_full = __has_analytic_full(f) ?
                    f.analytic_full : false) where {iip,
    specialize,
}
    if jac === nothing && isa(jac_prototype, AbstractSciMLOperator)
        if iip
            jac = update_coefficients! #(J,u,p,t)
        else
            jac = (u, p, t) -> update_coefficients!(deepcopy(jac_prototype), u, p, t)
        end
    end

    if jac_prototype !== nothing && colorvec === nothing &&
       ArrayInterface.fast_matrix_colors(jac_prototype)
        _colorvec = ArrayInterface.matrix_colors(jac_prototype)
    else
        _colorvec = colorvec
    end

    # Setup when the design is finalized by useful integrators

    #=
    jaciip = jac !== nothing ? isinplace(jac,4,"jac",iip) : iip
    tgradiip = tgrad !== nothing ? isinplace(tgrad,4,"tgrad",iip) : iip
    jvpiip = jvp !== nothing ? isinplace(jvp,5,"jvp",iip) : iip
    vjpiip = vjp !== nothing ? isinplace(vjp,5,"vjp",iip) : iip
    Wfactiip = Wfact !== nothing ? isinplace(Wfact,4,"Wfact",iip) : iip
    Wfact_tiip = Wfact_t !== nothing ? isinplace(Wfact_t,4,"Wfact_t",iip) : iip
    paramjaciip = paramjac !== nothing ? isinplace(paramjac,4,"paramjac",iip) : iip

    nonconforming = (jaciip,tgradiip,jvpiip,vjpiip,Wfactiip,Wfact_tiip,paramjaciip) .!= iip
    if any(nonconforming)
       nonconforming = findall(nonconforming)
       functions = ["jac","tgrad","jvp","vjp","Wfact","Wfact_t","paramjac"][nonconforming]
       throw(NonconformingFunctionsError(functions))
    end
    =#

    if specialize === NoSpecialize
        RODEFunction{iip, specialize, Any, Any, Any, Any, Any,
            Any, Any, Any, Any, Any, Any, Any,
            typeof(syms), typeof(indepsym), typeof(paramsyms), Any,
            typeof(_colorvec), Any}(f, mass_matrix, analytic,
            tgrad,
            jac, jvp, vjp,
            jac_prototype,
            sparsity, Wfact, Wfact_t,
            paramjac, syms, indepsym,
            paramsyms, observed,
            _colorvec, sys,
            analytic_full)
    else
        RODEFunction{iip, specialize, typeof(f), typeof(mass_matrix),
            typeof(analytic), typeof(tgrad),
            typeof(jac), typeof(jvp), typeof(vjp), typeof(jac_prototype),
            typeof(sparsity), typeof(Wfact), typeof(Wfact_t),
            typeof(paramjac), typeof(syms), typeof(indepsym), typeof(paramsyms),
            typeof(observed), typeof(_colorvec),
            typeof(sys)}(f, mass_matrix, analytic, tgrad,
            jac, jvp, vjp, jac_prototype, sparsity,
            Wfact, Wfact_t, paramjac, syms, indepsym, paramsyms,
            observed, _colorvec, sys, analytic_full)
    end
end

function RODEFunction{iip}(f; kwargs...) where {iip}
    RODEFunction{iip, FullSpecialize}(f; kwargs...)
end
RODEFunction{iip}(f::RODEFunction; kwargs...) where {iip} = f
function RODEFunction(f; kwargs...)
    RODEFunction{isinplace(f, 5), FullSpecialize}(f; kwargs...)
end
RODEFunction(f::RODEFunction; kwargs...) = f

function DAEFunction{iip, specialize}(f;
    analytic = __has_analytic(f) ? f.analytic : nothing,
    tgrad = __has_tgrad(f) ? f.tgrad : nothing,
    jac = __has_jac(f) ? f.jac : nothing,
    jvp = __has_jvp(f) ? f.jvp : nothing,
    vjp = __has_vjp(f) ? f.vjp : nothing,
    jac_prototype = __has_jac_prototype(f) ?
                    f.jac_prototype :
                    nothing,
    sparsity = __has_sparsity(f) ? f.sparsity :
               jac_prototype,
    Wfact = __has_Wfact(f) ? f.Wfact : nothing,
    Wfact_t = __has_Wfact_t(f) ? f.Wfact_t : nothing,
    paramjac = __has_paramjac(f) ? f.paramjac : nothing,
    syms = __has_syms(f) ? f.syms : nothing,
    indepsym = __has_indepsym(f) ? f.indepsym : nothing,
    paramsyms = __has_paramsyms(f) ? f.paramsyms :
                nothing,
    observed = __has_observed(f) ? f.observed :
               DEFAULT_OBSERVED,
    colorvec = __has_colorvec(f) ? f.colorvec : nothing,
    sys = __has_sys(f) ? f.sys : nothing) where {iip,
    specialize,
}
    if jac === nothing && isa(jac_prototype, AbstractSciMLOperator)
        if iip
            jac = update_coefficients! #(J,u,p,t)
        else
            jac = (u, p, t) -> update_coefficients!(deepcopy(jac_prototype), u, p, t)
        end
    end

    if jac_prototype !== nothing && colorvec === nothing &&
       ArrayInterface.fast_matrix_colors(jac_prototype)
        _colorvec = ArrayInterface.matrix_colors(jac_prototype)
    else
        _colorvec = colorvec
    end

    jaciip = jac !== nothing ? isinplace(jac, 6, "jac", iip) : iip
    jvpiip = jvp !== nothing ? isinplace(jvp, 7, "jvp", iip) : iip
    vjpiip = vjp !== nothing ? isinplace(vjp, 7, "vjp", iip) : iip

    nonconforming = (jaciip, jvpiip, vjpiip) .!= iip
    if any(nonconforming)
        nonconforming = findall(nonconforming)
        functions = ["jac", "jvp", "vjp"][nonconforming]
        throw(NonconformingFunctionsError(functions))
    end

    if specialize === NoSpecialize
        DAEFunction{iip, specialize, Any, Any, Any,
            Any, Any, Any, Any, Any,
            Any, Any, Any, typeof(syms),
            typeof(indepsym), typeof(paramsyms),
            Any, typeof(_colorvec), Any}(f, analytic, tgrad, jac, jvp,
            vjp, jac_prototype, sparsity,
            Wfact, Wfact_t, paramjac, syms,
            indepsym, paramsyms, observed,
            _colorvec, sys)
    else
        DAEFunction{iip, specialize, typeof(f), typeof(analytic), typeof(tgrad),
            typeof(jac), typeof(jvp), typeof(vjp), typeof(jac_prototype),
            typeof(sparsity), typeof(Wfact), typeof(Wfact_t),
            typeof(paramjac), typeof(syms), typeof(indepsym), typeof(paramsyms),
            typeof(observed), typeof(_colorvec),
            typeof(sys)}(f, analytic, tgrad, jac, jvp, vjp,
            jac_prototype, sparsity, Wfact, Wfact_t,
            paramjac, syms, indepsym, paramsyms, observed,
            _colorvec, sys)
    end
end

function DAEFunction{iip}(f; kwargs...) where {iip}
    DAEFunction{iip, FullSpecialize}(f; kwargs...)
end
DAEFunction{iip}(f::DAEFunction; kwargs...) where {iip} = f
DAEFunction(f; kwargs...) = DAEFunction{isinplace(f, 5), FullSpecialize}(f; kwargs...)
DAEFunction(f::DAEFunction; kwargs...) = f

function DDEFunction{iip, specialize}(f;
    mass_matrix = __has_mass_matrix(f) ? f.mass_matrix :
                  I,
    analytic = __has_analytic(f) ? f.analytic : nothing,
    tgrad = __has_tgrad(f) ? f.tgrad : nothing,
    jac = __has_jac(f) ? f.jac : nothing,
    jvp = __has_jvp(f) ? f.jvp : nothing,
    vjp = __has_vjp(f) ? f.vjp : nothing,
    jac_prototype = __has_jac_prototype(f) ?
                    f.jac_prototype :
                    nothing,
    sparsity = __has_sparsity(f) ? f.sparsity :
               jac_prototype,
    Wfact = __has_Wfact(f) ? f.Wfact : nothing,
    Wfact_t = __has_Wfact_t(f) ? f.Wfact_t : nothing,
    paramjac = __has_paramjac(f) ? f.paramjac : nothing,
    syms = __has_syms(f) ? f.syms : nothing,
    indepsym = __has_indepsym(f) ? f.indepsym : nothing,
    paramsyms = __has_paramsyms(f) ? f.paramsyms :
                nothing,
    observed = __has_observed(f) ? f.observed :
               DEFAULT_OBSERVED,
    colorvec = __has_colorvec(f) ? f.colorvec : nothing,
    sys = __has_sys(f) ? f.sys : nothing) where {iip,
    specialize,
}
    if jac === nothing && isa(jac_prototype, AbstractSciMLOperator)
        if iip
            jac = update_coefficients! #(J,u,p,t)
        else
            jac = (u, p, t) -> update_coefficients!(deepcopy(jac_prototype), u, p, t)
        end
    end

    if jac_prototype !== nothing && colorvec === nothing &&
       ArrayInterface.fast_matrix_colors(jac_prototype)
        _colorvec = ArrayInterface.matrix_colors(jac_prototype)
    else
        _colorvec = colorvec
    end

    jaciip = jac !== nothing ? isinplace(jac, 5, "jac", iip) : iip
    tgradiip = tgrad !== nothing ? isinplace(tgrad, 5, "tgrad", iip) : iip
    jvpiip = jvp !== nothing ? isinplace(jvp, 6, "jvp", iip) : iip
    vjpiip = vjp !== nothing ? isinplace(vjp, 6, "vjp", iip) : iip
    Wfactiip = Wfact !== nothing ? isinplace(Wfact, 6, "Wfact", iip) : iip
    Wfact_tiip = Wfact_t !== nothing ? isinplace(Wfact_t, 6, "Wfact_t", iip) : iip
    paramjaciip = paramjac !== nothing ? isinplace(paramjac, 5, "paramjac", iip) : iip

    nonconforming = (jaciip, tgradiip, jvpiip, vjpiip, Wfactiip, Wfact_tiip,
        paramjaciip) .!= iip
    if any(nonconforming)
        nonconforming = findall(nonconforming)
        functions = ["jac", "tgrad", "jvp", "vjp", "Wfact", "Wfact_t", "paramjac"][nonconforming]
        throw(NonconformingFunctionsError(functions))
    end

    if specialize === NoSpecialize
        DDEFunction{iip, specialize, Any, Any, Any, Any,
            Any, Any, Any, Any, Any, Any, Any,
            Any, typeof(syms), typeof(indepsym), typeof(paramsyms),
            Any, typeof(_colorvec), Any}(f, mass_matrix,
            analytic,
            tgrad,
            jac, jvp, vjp,
            jac_prototype,
            sparsity, Wfact,
            Wfact_t,
            paramjac, syms,
            indepsym, paramsyms,
            observed,
            _colorvec, sys)
    else
        DDEFunction{iip, specialize, typeof(f), typeof(mass_matrix), typeof(analytic),
            typeof(tgrad),
            typeof(jac), typeof(jvp), typeof(vjp), typeof(jac_prototype),
            typeof(sparsity), typeof(Wfact), typeof(Wfact_t),
            typeof(paramjac), typeof(syms), typeof(indepsym), typeof(paramsyms),
            typeof(observed),
            typeof(_colorvec), typeof(sys)}(f, mass_matrix, analytic,
            tgrad, jac, jvp, vjp,
            jac_prototype, sparsity,
            Wfact, Wfact_t, paramjac,
            syms, indepsym, paramsyms, observed,
            _colorvec, sys)
    end
end

function DDEFunction{iip}(f; kwargs...) where {iip}
    DDEFunction{iip, FullSpecialize}(f; kwargs...)
end
DDEFunction{iip}(f::DDEFunction; kwargs...) where {iip} = f
DDEFunction(f; kwargs...) = DDEFunction{isinplace(f, 5), FullSpecialize}(f; kwargs...)
DDEFunction(f::DDEFunction; kwargs...) = f

@add_kwonly function DynamicalDDEFunction{iip}(f1, f2, mass_matrix, analytic, tgrad, jac,
    jvp, vjp,
    jac_prototype, sparsity, Wfact, Wfact_t,
    paramjac,
    syms, indepsym, paramsyms, observed,
    colorvec) where {iip}
    f1 = typeof(f1) <: AbstractSciMLOperator ? f1 : DDEFunction(f1)
    f2 = DDEFunction(f2)
    DynamicalDDEFunction{isinplace(f2), FullSpecialize, typeof(f1), typeof(f2),
        typeof(mass_matrix),
        typeof(analytic), typeof(tgrad), typeof(jac), typeof(jvp),
        typeof(vjp),
        typeof(jac_prototype),
        typeof(Wfact), typeof(Wfact_t), typeof(paramjac), typeof(syms),
        typeof(indepsym), typeof(paramsyms), typeof(observed),
        typeof(colorvec),
        typeof(sys)}(f1, f2, mass_matrix, analytic, tgrad, jac, jvp,
        vjp, jac_prototype, sparsity, Wfact, Wfact_t,
        paramjac, syms, indepsym, paramsyms, observed,
        colorvec, sys)
end
function DynamicalDDEFunction{iip, specialize}(f1, f2;
    mass_matrix = __has_mass_matrix(f1) ?
                  f1.mass_matrix : I,
    analytic = __has_analytic(f1) ? f1.analytic :
               nothing,
    tgrad = __has_tgrad(f1) ? f1.tgrad : nothing,
    jac = __has_jac(f1) ? f1.jac : nothing,
    jvp = __has_jvp(f1) ? f1.jvp : nothing,
    vjp = __has_vjp(f1) ? f1.vjp : nothing,
    jac_prototype = __has_jac_prototype(f1) ?
                    f1.jac_prototype : nothing,
    sparsity = __has_sparsity(f1) ? f1.sparsity :
               jac_prototype,
    Wfact = __has_Wfact(f1) ? f1.Wfact : nothing,
    Wfact_t = __has_Wfact_t(f1) ? f1.Wfact_t :
              nothing,
    paramjac = __has_paramjac(f1) ? f1.paramjac :
               nothing,
    syms = __has_syms(f1) ? f1.syms : nothing,
    indepsym = __has_indepsym(f1) ? f1.indepsym :
               nothing,
    paramsyms = __has_paramsyms(f1) ?
                f1.paramsyms : nothing,
    observed = __has_observed(f1) ? f1.observed :
               DEFAULT_OBSERVED,
    colorvec = __has_colorvec(f1) ? f1.colorvec :
               nothing,
    sys = __has_sys(f1) ? f1.sys : nothing) where {
    iip,
    specialize,
}
    if specialize === NoSpecialize
        DynamicalDDEFunction{iip, specialize, Any, Any, Any, Any, Any, Any, Any, Any, Any,
            Any, Any,
            Any, Any, Any, Any, Any, Any, Any, Any}(f1, f2, mass_matrix,
            analytic,
            tgrad,
            jac, jvp, vjp,
            jac_prototype,
            sparsity,
            Wfact, Wfact_t,
            paramjac,
            syms, indepsym,
            paramsyms,
            observed, colorvec,
            sys)
    else
        DynamicalDDEFunction{iip, typeof(f1), typeof(f2), typeof(mass_matrix),
            typeof(analytic),
            typeof(tgrad), typeof(jac), typeof(jvp), typeof(vjp),
            typeof(jac_prototype), typeof(sparsity),
            typeof(Wfact), typeof(Wfact_t), typeof(paramjac), typeof(syms),
            typeof(indepsym), typeof(paramsyms), typeof(observed),
            typeof(colorvec),
            typeof(sys)}(f1, f2, mass_matrix, analytic, tgrad, jac, jvp,
            vjp, jac_prototype, sparsity,
            Wfact, Wfact_t, paramjac, syms, indepsym,
            paramsyms, observed,
            colorvec, sys)
    end
end

function DynamicalDDEFunction(f1, f2 = nothing; kwargs...)
    DynamicalDDEFunction{isinplace(f1, 6)}(f1, f2; kwargs...)
end
function DynamicalDDEFunction{iip}(f1, f2; kwargs...) where {iip}
    DynamicalDDEFunction{iip, FullSpecialize}(DDEFunction{iip}(f1),
        DDEFunction{iip}(f2); kwargs...)
end
DynamicalDDEFunction(f::DynamicalDDEFunction; kwargs...) = f

function SDDEFunction{iip, specialize}(f, g;
    mass_matrix = __has_mass_matrix(f) ? f.mass_matrix :
                  I,
    analytic = __has_analytic(f) ? f.analytic : nothing,
    tgrad = __has_tgrad(f) ? f.tgrad : nothing,
    jac = __has_jac(f) ? f.jac : nothing,
    jvp = __has_jvp(f) ? f.jvp : nothing,
    vjp = __has_vjp(f) ? f.vjp : nothing,
    jac_prototype = __has_jac_prototype(f) ?
                    f.jac_prototype :
                    nothing,
    sparsity = __has_sparsity(f) ? f.sparsity :
               jac_prototype,
    Wfact = __has_Wfact(f) ? f.Wfact : nothing,
    Wfact_t = __has_Wfact_t(f) ? f.Wfact_t : nothing,
    paramjac = __has_paramjac(f) ? f.paramjac : nothing,
    ggprime = nothing,
    syms = __has_syms(f) ? f.syms : nothing,
    indepsym = __has_indepsym(f) ? f.indepsym : nothing,
    paramsyms = __has_paramsyms(f) ? f.paramsyms :
                nothing,
    observed = __has_observed(f) ? f.observed :
               DEFAULT_OBSERVED,
    colorvec = __has_colorvec(f) ? f.colorvec : nothing,
    sys = __has_sys(f) ? f.sys : nothing) where {iip,
    specialize,
}
    if jac === nothing && isa(jac_prototype, AbstractSciMLOperator)
        if iip
            jac = update_coefficients! #(J,u,p,t)
        else
            jac = (u, p, t) -> update_coefficients!(deepcopy(jac_prototype), u, p, t)
        end
    end

    if jac_prototype !== nothing && colorvec === nothing &&
       ArrayInterface.fast_matrix_colors(jac_prototype)
        _colorvec = ArrayInterface.matrix_colors(jac_prototype)
    else
        _colorvec = colorvec
    end

    if specialize === NoSpecialize
        SDDEFunction{iip, specialize, Any, Any, Any, Any, Any,
            Any, Any, Any, Any, Any, Any, Any,
            Any, Any, typeof(syms), typeof(indepsym), typeof(paramsyms),
            Any, typeof(_colorvec), Any}(f, g, mass_matrix,
            analytic, tgrad,
            jac,
            jvp,
            vjp,
            jac_prototype,
            sparsity, Wfact,
            Wfact_t,
            paramjac, ggprime,
            syms, indepsym, paramsyms,
            observed,
            _colorvec,
            sys)
    else
        SDDEFunction{iip, specialize, typeof(f), typeof(g),
            typeof(mass_matrix), typeof(analytic), typeof(tgrad),
            typeof(jac), typeof(jvp), typeof(vjp), typeof(jac_prototype),
            typeof(sparsity), typeof(Wfact), typeof(Wfact_t),
            typeof(paramjac), typeof(ggprime), typeof(syms), typeof(indepsym),
            typeof(paramsyms), typeof(observed),
            typeof(_colorvec), typeof(sys)}(f, g, mass_matrix,
            analytic, tgrad, jac,
            jvp, vjp, jac_prototype,
            sparsity, Wfact,
            Wfact_t,
            paramjac, ggprime, syms,
            indepsym, paramsyms,
            observed, _colorvec, sys)
    end
end

function SDDEFunction{iip}(f, g; kwargs...) where {iip}
    SDDEFunction{iip, FullSpecialize}(f, g; kwargs...)
end
SDDEFunction{iip}(f::SDDEFunction, g; kwargs...) where {iip} = f
function SDDEFunction(f, g; kwargs...)
    SDDEFunction{isinplace(f, 5), FullSpecialize}(f, g; kwargs...)
end
SDDEFunction(f::SDDEFunction; kwargs...) = f

function NonlinearFunction{iip, specialize}(f;
    mass_matrix = __has_mass_matrix(f) ?
                  f.mass_matrix :
                  I,
    analytic = __has_analytic(f) ? f.analytic :
               nothing,
    tgrad = __has_tgrad(f) ? f.tgrad : nothing,
    jac = __has_jac(f) ? f.jac : nothing,
    jvp = __has_jvp(f) ? f.jvp : nothing,
    vjp = __has_vjp(f) ? f.vjp : nothing,
    jac_prototype = __has_jac_prototype(f) ?
                    f.jac_prototype : nothing,
    sparsity = __has_sparsity(f) ? f.sparsity :
               jac_prototype,
    Wfact = __has_Wfact(f) ? f.Wfact : nothing,
    Wfact_t = __has_Wfact_t(f) ? f.Wfact_t :
              nothing,
    paramjac = __has_paramjac(f) ? f.paramjac :
               nothing,
    syms = __has_syms(f) ? f.syms : nothing,
    paramsyms = __has_paramsyms(f) ? f.paramsyms :
                nothing,
    observed = __has_observed(f) ? f.observed :
               DEFAULT_OBSERVED_NO_TIME,
    colorvec = __has_colorvec(f) ? f.colorvec :
               nothing,
    sys = __has_sys(f) ? f.sys : nothing) where {
    iip,
    specialize,
}
    if mass_matrix === I && typeof(f) <: Tuple
        mass_matrix = ((I for i in 1:length(f))...,)
    end

    if jac === nothing && isa(jac_prototype, AbstractSciMLOperator)
        if iip
            jac = update_coefficients! #(J,u,p,t)
        else
            jac = (u, p, t) -> update_coefficients!(deepcopy(jac_prototype), u, p, t)
        end
    end

    if jac_prototype !== nothing && colorvec === nothing &&
       ArrayInterface.fast_matrix_colors(jac_prototype)
        _colorvec = ArrayInterface.matrix_colors(jac_prototype)
    else
        _colorvec = colorvec
    end

    jaciip = jac !== nothing ? isinplace(jac, 3, "jac", iip) : iip
    jvpiip = jvp !== nothing ? isinplace(jvp, 4, "jvp", iip) : iip
    vjpiip = vjp !== nothing ? isinplace(vjp, 4, "vjp", iip) : iip

    nonconforming = (jaciip, jvpiip, vjpiip) .!= iip
    if any(nonconforming)
        nonconforming = findall(nonconforming)
        functions = ["jac", "jvp", "vjp"][nonconforming]
        throw(NonconformingFunctionsError(functions))
    end

    if specialize === NoSpecialize
        NonlinearFunction{iip, specialize,
            Any, Any, Any, Any, Any,
            Any, Any, Any, Any, Any,
            Any, Any, typeof(syms), typeof(paramsyms), Any,
            typeof(_colorvec), Any}(f, mass_matrix,
            analytic, tgrad, jac,
            jvp, vjp,
            jac_prototype,
            sparsity, Wfact,
            Wfact_t, paramjac,
            syms, paramsyms, observed,
            _colorvec, sys)
    else
        NonlinearFunction{iip, specialize,
            typeof(f), typeof(mass_matrix), typeof(analytic), typeof(tgrad),
            typeof(jac), typeof(jvp), typeof(vjp), typeof(jac_prototype),
            typeof(sparsity), typeof(Wfact),
            typeof(Wfact_t), typeof(paramjac), typeof(syms),
            typeof(paramsyms),
            typeof(observed),
            typeof(_colorvec), typeof(sys)}(f, mass_matrix, analytic, tgrad,
            jac,
            jvp, vjp, jac_prototype, sparsity,
            Wfact,
            Wfact_t, paramjac, syms,
            paramsyms,
            observed, _colorvec, sys)
    end
end

function NonlinearFunction{iip}(f; kwargs...) where {iip}
    NonlinearFunction{iip, FullSpecialize}(f; kwargs...)
end
NonlinearFunction{iip}(f::NonlinearFunction; kwargs...) where {iip} = f
function NonlinearFunction(f; kwargs...)
    NonlinearFunction{isinplace(f, 3), FullSpecialize}(f; kwargs...)
end
NonlinearFunction(f::NonlinearFunction; kwargs...) = f

function IntervalNonlinearFunction{iip, specialize}(f;
    analytic = __has_analytic(f) ?
               f.analytic :
               nothing,
    syms = __has_syms(f) ? f.syms : nothing,
    paramsyms = __has_paramsyms(f) ?
                f.paramsyms :
                nothing,
    observed = __has_observed(f) ?
               f.observed :
               DEFAULT_OBSERVED_NO_TIME,
    sys = __has_sys(f) ? f.sys : nothing) where {
    iip,
    specialize,
}
    if specialize === NoSpecialize
        IntervalNonlinearFunction{iip, specialize,
            Any, Any, typeof(syms), typeof(paramsyms), Any,
            typeof(_colorvec), Any}(f, mass_matrix,
            analytic, tgrad, jac,
            jvp, vjp,
            jac_prototype,
            sparsity, Wfact,
            Wfact_t, paramjac,
            syms, paramsyms, observed,
            _colorvec, sys)
    else
        IntervalNonlinearFunction{iip, specialize,
            typeof(f), typeof(analytic), typeof(syms),
            typeof(paramsyms),
            typeof(observed),
            typeof(sys)}(f, analytic, syms,
            paramsyms,
            observed, sys)
    end
end

function IntervalNonlinearFunction{iip}(f; kwargs...) where {iip}
    IntervalNonlinearFunction{iip, FullSpecialize}(f; kwargs...)
end
IntervalNonlinearFunction{iip}(f::IntervalNonlinearFunction; kwargs...) where {iip} = f
function IntervalNonlinearFunction(f; kwargs...)
    IntervalNonlinearFunction{isinplace(f, 3), FullSpecialize}(f; kwargs...)
end
IntervalNonlinearFunction(f::IntervalNonlinearFunction; kwargs...) = f

struct NoAD <: AbstractADType end

(f::OptimizationFunction)(args...) = f.f(args...)
OptimizationFunction(args...; kwargs...) = OptimizationFunction{true}(args...; kwargs...)

function OptimizationFunction{iip}(f, adtype::AbstractADType = NoAD();
    grad = nothing, hess = nothing, hv = nothing,
    cons = nothing, cons_j = nothing, cons_h = nothing,
    lag_h = nothing,
    hess_prototype = nothing,
    cons_jac_prototype = __has_jac_prototype(f) ?
                         f.jac_prototype : nothing,
    cons_hess_prototype = nothing,
    lag_hess_prototype = nothing,
    syms = __has_syms(f) ? f.syms : nothing,
    paramsyms = __has_paramsyms(f) ? f.paramsyms : nothing,
    observed = __has_observed(f) ? f.observed :
               DEFAULT_OBSERVED_NO_TIME,
    hess_colorvec = __has_colorvec(f) ? f.colorvec : nothing,
    cons_jac_colorvec = __has_colorvec(f) ? f.colorvec :
                        nothing,
    cons_hess_colorvec = __has_colorvec(f) ? f.colorvec :
                         nothing,
    lag_hess_colorvec = nothing,
    expr = nothing, cons_expr = nothing,
    sys = __has_sys(f) ? f.sys : nothing) where {iip}
    isinplace(f, 2; has_two_dispatches = false, isoptimization = true)
    OptimizationFunction{iip, typeof(adtype), typeof(f), typeof(grad), typeof(hess),
        typeof(hv),
        typeof(cons), typeof(cons_j), typeof(cons_h), typeof(lag_h),
        typeof(hess_prototype),
        typeof(cons_jac_prototype), typeof(cons_hess_prototype),
        typeof(lag_hess_prototype),
        typeof(syms), typeof(paramsyms), typeof(observed),
        typeof(hess_colorvec), typeof(cons_jac_colorvec),
        typeof(cons_hess_colorvec), typeof(lag_hess_colorvec),
        typeof(expr), typeof(cons_expr),
        typeof(sys)}(f, adtype, grad, hess,
        hv, cons, cons_j, cons_h, lag_h,
        hess_prototype, cons_jac_prototype,
        cons_hess_prototype, lag_hess_prototype, syms,
        paramsyms, observed, hess_colorvec,
        cons_jac_colorvec, cons_hess_colorvec,
        lag_hess_colorvec, expr,
        cons_expr, sys)
end

function BVPFunction{iip, specialize}(f, bc;
    mass_matrix = __has_mass_matrix(f) ? f.mass_matrix : I,
    analytic = __has_analytic(f) ? f.analytic : nothing,
    tgrad = __has_tgrad(f) ? f.tgrad : nothing,
    jac = __has_jac(f) ? f.jac : nothing,
    bcjac = __has_jac(bc) ? bc.jac : nothing,
    jvp = __has_jvp(f) ? f.jvp : nothing,
    vjp = __has_vjp(f) ? f.vjp : nothing,
    jac_prototype = __has_jac_prototype(f) ? f.jac_prototype : nothing,
    bcjac_prototype = __has_jac_prototype(bc) ? bc.jac_prototype : nothing,
    bcresid_prototype = nothing,
    sparsity = __has_sparsity(f) ? f.sparsity : jac_prototype,
    Wfact = __has_Wfact(f) ? f.Wfact : nothing,
    Wfact_t = __has_Wfact_t(f) ? f.Wfact_t : nothing,
    paramjac = __has_paramjac(f) ? f.paramjac : nothing,
    syms = __has_syms(f) ? f.syms : nothing,
    indepsym = __has_indepsym(f) ? f.indepsym : nothing,
    paramsyms = __has_paramsyms(f) ? f.paramsyms : nothing,
    observed = __has_observed(f) ? f.observed : DEFAULT_OBSERVED,
    colorvec = __has_colorvec(f) ? f.colorvec : nothing,
    bccolorvec = __has_colorvec(bc) ? bc.colorvec : nothing,
    sys = __has_sys(f) ? f.sys : nothing) where {iip, specialize}
    # TODO: Add checks for bcresid_prototype for TwoPointBVPFunction
    if mass_matrix === I && typeof(f) <: Tuple
        mass_matrix = ((I for i in 1:length(f))...,)
    end

    if (specialize === FunctionWrapperSpecialize) &&
       !(f isa FunctionWrappersWrappers.FunctionWrappersWrapper)
        error("FunctionWrapperSpecialize must be used on the problem constructor for access to u0, p, and t types!")
    end

    if jac === nothing && isa(jac_prototype, AbstractDiffEqLinearOperator)
        if iip_f
            jac = update_coefficients! #(J,u,p,t)
        else
            jac = (u, p, t) -> update_coefficients!(deepcopy(jac_prototype), u, p, t)
        end
    end

    if bcjac === nothing && isa(bcjac_prototype, AbstractDiffEqLinearOperator)
        if iip_bc
            bcjac = update_coefficients! #(J,u,p,t)
        else
            bcjac = (u, p, t) -> update_coefficients!(deepcopy(bcjac_prototype), u, p, t)
        end
    end

    if jac_prototype !== nothing && colorvec === nothing &&
       ArrayInterfaceCore.fast_matrix_colors(jac_prototype)
        _colorvec = ArrayInterfaceCore.matrix_colors(jac_prototype)
    else
        _colorvec = colorvec
    end

    if bcjac_prototype !== nothing && bccolorvec === nothing &&
       ArrayInterfaceCore.fast_matrix_colors(bcjac_prototype)
        _bccolorvec = ArrayInterfaceCore.matrix_colors(bcjac_prototype)
    else
        _bccolorvec = bccolorvec
    end

    bciip = isinplace(bc, 4, "bc", iip)
    jaciip = jac !== nothing ? isinplace(jac, 4, "jac", iip) : iip
    bcjaciip = bcjac !== nothing ? isinplace(bcjac, 4, "bcjac", bciip) : bciip
    tgradiip = tgrad !== nothing ? isinplace(tgrad, 4, "tgrad", iip) : iip
    jvpiip = jvp !== nothing ? isinplace(jvp, 5, "jvp", iip) : iip
    vjpiip = vjp !== nothing ? isinplace(vjp, 5, "vjp", iip) : iip
    Wfactiip = Wfact !== nothing ? isinplace(Wfact, 5, "Wfact", iip) : iip
    Wfact_tiip = Wfact_t !== nothing ? isinplace(Wfact_t, 5, "Wfact_t", iip) : iip
    paramjaciip = paramjac !== nothing ? isinplace(paramjac, 4, "paramjac", iip) : iip

    nonconforming = (bciip, jaciip, tgradiip, jvpiip, vjpiip, Wfactiip, Wfact_tiip,
        paramjaciip) .!= iip
    bc_nonconforming = bcjaciip .!= bciip
    if any(nonconforming)
        nonconforming = findall(nonconforming)
        functions = ["bc", "jac", "bcjac", "tgrad", "jvp", "vjp", "Wfact", "Wfact_t",
            "paramjac"][nonconforming]
        throw(NonconformingFunctionsError(functions))
    end

    if any(bc_nonconforming)
        bc_nonconforming = findall(bc_nonconforming)
        functions = ["bcjac"][bc_nonconforming]
        throw(NonconformingFunctionsError(functions))
    end

    if specialize === NoSpecialize
        BVPFunction{iip, specialize, Any, Any, Any, Any, Any,
            Any, Any, Any, Any, Any, Any, Any, Any, Any, Any,
            Any, typeof(syms), typeof(indepsym), typeof(paramsyms),
            Any, typeof(_colorvec), typeof(_bccolorvec), Any}(f, bc, mass_matrix,
            analytic,
            tgrad,
            jac, bcjac, jvp, vjp,
            jac_prototype,
            bcjac_prototype, bcresid_prototype,
            sparsity, Wfact,
            Wfact_t,
            paramjac, syms,
            indepsym, paramsyms,
            observed,
            _colorvec, _bccolorvec, sys)
<<<<<<< HEAD
    elseif specialize === false
        BVPFunction{iip, FunctionWrapperSpecialize,
            typeof(f), typeof(bc), typeof(mass_matrix), typeof(analytic), typeof(tgrad),
            typeof(jac), typeof(jvp), typeof(vjp), typeof(jac_prototype),
            typeof(bcjac_prototype), typeof(bcresid_prototype),
            typeof(sparsity), typeof(Wfact), typeof(Wfact_t), typeof(paramjac),
            typeof(syms), typeof(indepsym), typeof(paramsyms), typeof(observed),
            typeof(_colorvec), typeof(_bccolorvec),
            typeof(sys)}(f, bc, mass_matrix, analytic, tgrad, jac, bcjac,
            jvp, vjp, jac_prototype, bcjac_prototype, bcresid_prototype, sparsity, Wfact,
            Wfact_t, paramjac, syms, indepsym, paramsyms,
            observed, _colorvec, _bccolorvec, sys)
=======
>>>>>>> 519cb4f5
    else
        BVPFunction{iip, specialize, typeof(f), typeof(bc), typeof(mass_matrix),
            typeof(analytic),
            typeof(tgrad),
            typeof(jac), typeof(bcjac), typeof(jvp), typeof(vjp), typeof(jac_prototype),
            typeof(bcjac_prototype), typeof(bcresid_prototype),
            typeof(sparsity), typeof(Wfact), typeof(Wfact_t),
            typeof(paramjac), typeof(syms), typeof(indepsym), typeof(paramsyms),
            typeof(observed),
            typeof(_colorvec), typeof(_bccolorvec), typeof(sys)}(f, bc, mass_matrix, analytic,
            tgrad, jac, bcjac, jvp, vjp,
            jac_prototype, bcjac_prototype, bcresid_prototype, sparsity,
            Wfact, Wfact_t, paramjac,
            syms, indepsym, paramsyms, observed,
            _colorvec, _bccolorvec, sys)
    end
end

function BVPFunction{iip}(f, bc; kwargs...) where {iip}
    BVPFunction{iip, FullSpecialize}(f, bc; kwargs...)
end
BVPFunction{iip}(f::BVPFunction, bc; kwargs...) where {iip} = f
function BVPFunction(f, bc; kwargs...)
    BVPFunction{isinplace(f, 4), FullSpecialize}(f, bc; kwargs...)
end
BVPFunction(f::BVPFunction; kwargs...) = f

########## Existence Functions

# Check that field/property exists (may be nothing)
__has_jac(f) = isdefined(f, :jac)
__has_jvp(f) = isdefined(f, :jvp)
__has_vjp(f) = isdefined(f, :vjp)
__has_tgrad(f) = isdefined(f, :tgrad)
__has_Wfact(f) = isdefined(f, :Wfact)
__has_Wfact_t(f) = isdefined(f, :Wfact_t)
__has_W_prototype(f) = isdefined(f, :W_prototype)
__has_paramjac(f) = isdefined(f, :paramjac)
__has_jac_prototype(f) = isdefined(f, :jac_prototype)
__has_sparsity(f) = isdefined(f, :sparsity)
__has_mass_matrix(f) = isdefined(f, :mass_matrix)
__has_syms(f) = isdefined(f, :syms)
__has_indepsym(f) = isdefined(f, :indepsym)
__has_paramsyms(f) = isdefined(f, :paramsyms)
__has_observed(f) = isdefined(f, :observed)
__has_analytic(f) = isdefined(f, :analytic)
__has_colorvec(f) = isdefined(f, :colorvec)
__has_sys(f) = isdefined(f, :sys)
__has_analytic_full(f) = isdefined(f, :analytic_full)

# compatibility
has_invW(f::AbstractSciMLFunction) = false
has_analytic(f::AbstractSciMLFunction) = __has_analytic(f) && f.analytic !== nothing
has_jac(f::AbstractSciMLFunction) = __has_jac(f) && f.jac !== nothing
has_jvp(f::AbstractSciMLFunction) = __has_jvp(f) && f.jvp !== nothing
has_vjp(f::AbstractSciMLFunction) = __has_vjp(f) && f.vjp !== nothing
has_tgrad(f::AbstractSciMLFunction) = __has_tgrad(f) && f.tgrad !== nothing
has_Wfact(f::AbstractSciMLFunction) = __has_Wfact(f) && f.Wfact !== nothing
has_Wfact_t(f::AbstractSciMLFunction) = __has_Wfact_t(f) && f.Wfact_t !== nothing
has_paramjac(f::AbstractSciMLFunction) = __has_paramjac(f) && f.paramjac !== nothing
has_sys(f::AbstractSciMLFunction) = __has_sys(f) && f.sys !== nothing
has_syms(f::AbstractSciMLFunction) = __has_syms(f) && f.syms !== nothing
has_indepsym(f::AbstractSciMLFunction) = __has_indepsym(f) && f.indepsym !== nothing
has_paramsyms(f::AbstractSciMLFunction) = __has_paramsyms(f) && f.paramsyms !== nothing
function has_observed(f::AbstractSciMLFunction)
    __has_observed(f) && f.observed !== DEFAULT_OBSERVED && f.observed !== nothing
end
has_colorvec(f::AbstractSciMLFunction) = __has_colorvec(f) && f.colorvec !== nothing

# TODO: find an appropriate way to check `has_*`
has_jac(f::Union{SplitFunction, SplitSDEFunction}) = has_jac(f.f1)
has_jvp(f::Union{SplitFunction, SplitSDEFunction}) = has_jvp(f.f1)
has_vjp(f::Union{SplitFunction, SplitSDEFunction}) = has_vjp(f.f1)
has_tgrad(f::Union{SplitFunction, SplitSDEFunction}) = has_tgrad(f.f1)
has_Wfact(f::Union{SplitFunction, SplitSDEFunction}) = has_Wfact(f.f1)
has_Wfact_t(f::Union{SplitFunction, SplitSDEFunction}) = has_Wfact_t(f.f1)
has_paramjac(f::Union{SplitFunction, SplitSDEFunction}) = has_paramjac(f.f1)
has_colorvec(f::Union{SplitFunction, SplitSDEFunction}) = has_colorvec(f.f1)

has_jac(f::Union{DynamicalODEFunction, DynamicalDDEFunction}) = has_jac(f.f1)
has_jvp(f::Union{DynamicalODEFunction, DynamicalDDEFunction}) = has_jvp(f.f1)
has_vjp(f::Union{DynamicalODEFunction, DynamicalDDEFunction}) = has_vjp(f.f1)
has_tgrad(f::Union{DynamicalODEFunction, DynamicalDDEFunction}) = has_tgrad(f.f1)
has_Wfact(f::Union{DynamicalODEFunction, DynamicalDDEFunction}) = has_Wfact(f.f1)
has_Wfact_t(f::Union{DynamicalODEFunction, DynamicalDDEFunction}) = has_Wfact_t(f.f1)
has_paramjac(f::Union{DynamicalODEFunction, DynamicalDDEFunction}) = has_paramjac(f.f1)
has_colorvec(f::Union{DynamicalODEFunction, DynamicalDDEFunction}) = has_colorvec(f.f1)

has_jac(f::Union{UDerivativeWrapper, UJacobianWrapper}) = has_jac(f.f)
has_jvp(f::Union{UDerivativeWrapper, UJacobianWrapper}) = has_jvp(f.f)
has_vjp(f::Union{UDerivativeWrapper, UJacobianWrapper}) = has_vjp(f.f)
has_tgrad(f::Union{UDerivativeWrapper, UJacobianWrapper}) = has_tgrad(f.f)
has_Wfact(f::Union{UDerivativeWrapper, UJacobianWrapper}) = has_Wfact(f.f)
has_Wfact_t(f::Union{UDerivativeWrapper, UJacobianWrapper}) = has_Wfact_t(f.f)
has_paramjac(f::Union{UDerivativeWrapper, UJacobianWrapper}) = has_paramjac(f.f)
has_colorvec(f::Union{UDerivativeWrapper, UJacobianWrapper}) = has_colorvec(f.f)

has_jac(f::JacobianWrapper) = has_jac(f.f)
has_jvp(f::JacobianWrapper) = has_jvp(f.f)
has_vjp(f::JacobianWrapper) = has_vjp(f.f)
has_tgrad(f::JacobianWrapper) = has_tgrad(f.f)
has_Wfact(f::JacobianWrapper) = has_Wfact(f.f)
has_Wfact_t(f::JacobianWrapper) = has_Wfact_t(f.f)
has_paramjac(f::JacobianWrapper) = has_paramjac(f.f)
has_colorvec(f::JacobianWrapper) = has_colorvec(f.f)

######### Additional traits

islinear(::AbstractDiffEqFunction) = false
islinear(f::ODEFunction) = islinear(f.f)
islinear(f::SplitFunction) = islinear(f.f1)

struct IncrementingODEFunction{iip, specialize, F} <: AbstractODEFunction{iip}
    f::F
end

function IncrementingODEFunction{iip}(f) where {iip}
    IncrementingODEFunction{iip, FullSpecialize, typeof(f)}(f)
end
function IncrementingODEFunction(f)
    IncrementingODEFunction{isinplace(f, 7), FullSpecialize, typeof(f)}(f)
end

(f::IncrementingODEFunction)(args...; kwargs...) = f.f(args...; kwargs...)

for S in [:ODEFunction
    :DiscreteFunction
    :DAEFunction
    :DDEFunction
    :SDEFunction
    :RODEFunction
    :SDDEFunction
    :NonlinearFunction
    :IntervalNonlinearFunction
    :IncrementingODEFunction
    :BVPFunction]
    @eval begin
        function ConstructionBase.constructorof(::Type{<:$S{iip}}) where {
            iip,
        }
            (args...) -> $S{iip, FullSpecialize, map(typeof, args)...}(args...)
        end
    end
end<|MERGE_RESOLUTION|>--- conflicted
+++ resolved
@@ -2233,14 +2233,11 @@
 The fields of the BVPFunction type directly match the names of the inputs.
 """
 struct BVPFunction{iip, specialize, F, BF, TMM, Ta, Tt, TJ, BCTJ, JVP, VJP, JP,
-<<<<<<< HEAD
-    BCJP, BCRP, SP, TW, TWt, TPJ, S, S2, S3, O, TCV, BCTCV, SYS} <: AbstractBVPFunction{iip}
-=======
     BCJP, SP, TW, TWt,
     TPJ,
     S, S2, S3, O, TCV, BCTCV,
-    SYS} <: AbstractBVPFunction{iip}
->>>>>>> 519cb4f5
+    SYS} <:
+       AbstractBVPFunction{iip}
     f::F
     bc::BF
     mass_matrix::TMM
@@ -3924,21 +3921,17 @@
             indepsym, paramsyms,
             observed,
             _colorvec, _bccolorvec, sys)
-<<<<<<< HEAD
     elseif specialize === false
         BVPFunction{iip, FunctionWrapperSpecialize,
             typeof(f), typeof(bc), typeof(mass_matrix), typeof(analytic), typeof(tgrad),
             typeof(jac), typeof(jvp), typeof(vjp), typeof(jac_prototype),
-            typeof(bcjac_prototype), typeof(bcresid_prototype),
             typeof(sparsity), typeof(Wfact), typeof(Wfact_t), typeof(paramjac),
             typeof(syms), typeof(indepsym), typeof(paramsyms), typeof(observed),
             typeof(_colorvec), typeof(_bccolorvec),
             typeof(sys)}(f, bc, mass_matrix, analytic, tgrad, jac, bcjac,
-            jvp, vjp, jac_prototype, bcjac_prototype, bcresid_prototype, sparsity, Wfact,
+            jvp, vjp, jac_prototype, bcjac_prototype, sparsity, Wfact,
             Wfact_t, paramjac, syms, indepsym, paramsyms,
             observed, _colorvec, _bccolorvec, sys)
-=======
->>>>>>> 519cb4f5
     else
         BVPFunction{iip, specialize, typeof(f), typeof(bc), typeof(mass_matrix),
             typeof(analytic),
