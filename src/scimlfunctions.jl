const RECOMPILE_BY_DEFAULT = true

"""
$(TYPEDEF)

Supertype for the specialization types. Controls the compilation and
function specialization behavior of SciMLFunctions, ultimately controlling
the runtime vs compile-time trade-off.
"""
abstract type AbstractSpecialization end

"""
$(TYPEDEF)

The default specialization level for problem functions. `AutoSpecialize`
works by applying a function wrap just-in-time before the solve process
to disable just-in-time re-specialization of the solver to the specific
choice of model `f` and thus allow for using a cached solver compilation
from a different `f`. This wrapping process can lead to a small decreased
runtime performance with a benefit of a greatly decreased compile-time.

## Note About Benchmarking and Runtime Optimality

It is recommended that `AutoSpecialize` is not used in any benchmarking
due to the potential effect of function wrapping on runtimes. `AutoSpecialize`'s
use case is targeted at decreased latency for REPL performance and
not for cases where where top runtime performance is required (such as in
optimization loops). Generally, for non-stiff equations the cost will be minimal
and potentially not even measurable. For stiff equations, function wrapping
has the limitation that only chunk sized 1 Dual numbers are allowed, which
can decrease Jacobian construction performance.

## Limitations of `AutoSpecialize`

The following limitations are not fundamental to the implementation of `AutoSpecialize`,
but are instead chosen as a compromise between default precompilation times and
ease of maintenance. Please open an issue to discuss lifting any potential
limitations.

* `AutoSpecialize` is only setup to wrap the functions from in-place ODEs. Other
  cases are excluded for the time being due to time limitations.
* `AutoSpecialize` will only lead to compilation reuse if the ODEFunction's other
  functions (such as jac and tgrad) are the default `nothing`. These could be
  JIT wrapped as well in a future version.
* `AutoSpecialize`'d functions are only compatible with Jacobian calculations
  performed with chunk size 1, and only with tag `DiffEqBase.OrdinaryDiffEqTag()`.
  Thus ODE solvers written on the common interface must be careful to detect
  the `AutoSpecialize` case and perform differentiation under these constraints,
  use finite differencing, or manually unwrap before solving. This will lead
  to decreased runtime performance for sufficiently large Jacobians.
* `AutoSpecialize` only wraps on Julia v1.8 and higher.
* `AutoSpecialize` does not handle cases with units. If unitful values are detected,
  wrapping is automatically disabled.
* `AutoSpecialize` only wraps cases for which `promote_rule` is defined between `u0`
  and dual numbers, `u0` and `t`, and for which `ArrayInterface.promote_eltype`
  is defined on `u0` to dual numbers.
* `AutoSpecialize` only wraps cases for which `f.mass_matrix isa UniformScaling`, the
  default.
* `AutoSpecialize` does not wrap cases where `f isa AbstractSciMLOperator`
* By default, only the `u0 isa Vector{Float64}`, `eltype(tspan) isa Float64`, and
  `typeof(p) isa Union{Vector{Float64},SciMLBase.NullParameters}` are specialized
  by the solver libraries. Other forms can be specialized with
  `AutoSpecialize`, but must be done in the precompilation of downstream libraries.
* `AutoSpecialize`d functions are manually unwrapped in adjoint methods in
  SciMLSensitivity.jl in order to allow compiler support for automatic differentiation.
  Improved versions of adjoints which decrease the recompilation surface will come
  in non-breaking updates.

Cases where automatic wrapping is disabled are equivalent to `FullSpecialize`.

## Example

```
f(du,u,p,t) = (du .= u)

# Note this is the same as ODEProblem(f, [1.0], (0.0,1.0))
# If no preferences are set
ODEProblem{true, SciMLBase.AutoSpecialize}(f, [1.0], (0.0,1.0))
```
"""
struct AutoSpecialize <: AbstractSpecialization end

"""
$(TYPEDEF)

`NoSpecialize` forces SciMLFunctions to not specialize on the types
of functions wrapped within it. This ultimately contributes to a
form such that every `prob.f` type is the same, meaning compilation
caches are fully reused, with the downside of losing runtime performance.
`NoSpecialize` is the form that most fully trades off runtime for compile
time. Unlike `AutoSpecialize`, `NoSpecialize` can be used with any
`SciMLFunction`.

## Example

```
f(du,u,p,t) = (du .= u)
ODEProblem{true, SciMLBase.NoSpecialize}(f, [1.0], (0.0,1.0))
```
"""
struct NoSpecialize <: AbstractSpecialization end

"""
$(TYPEDEF)

`FunctionWrapperSpecialize` is an eager wrapping choice which
performs a function wrapping during the `ODEProblem` construction.
This performs the function wrapping at the earliest possible point,
giving the best compile-time vs runtime performance, but with the
difficulty that any usage of `prob.f` needs to account for the
function wrapper's presence. While optimal in a performance sense,
this method has many usability issues with nonstandard solvers
and analyses as it requires unwrapping before re-wrapping for any
type changes. Thus this method is not used by default. Given that
the compile-time different is almost undetectable from AutoSpecialize,
this method is mostly used as a benchmarking reference for speed
of light for `AutoSpecialize`.

## Limitations of `FunctionWrapperSpecialize`

`FunctionWrapperSpecialize` has all of the limitations of `AutoSpecialize`,
but also includes the limitations:

* `prob.f` is directly specialized to the types of `(u,p,t)`, and any usage
  of `prob.f` on other types first requires using
  `SciMLBase.unwrapped_f(prob.f)` to remove the function wrapper.
* `FunctionWrapperSpecialize` can only be used by the `ODEProblem` constructor.
  If an `ODEFunction` is being constructed, the user must manually use
  `DiffEqBase.wrap_iip` on `f` before calling
  `ODEFunction{true,FunctionWrapperSpecialize}(f)`. This is a fundamental
  limitation of the approach as the types of `(u,p,t)` are required in the
  construction process and not accessible in the `AbstactSciMLFunction` constructors.

## Example

```
f(du,u,p,t) = (du .= u)
ODEProblem{true, SciMLBase.FunctionWrapperSpecialize}(f, [1.0], (0.0,1.0))
```
"""
struct FunctionWrapperSpecialize <: AbstractSpecialization end

"""
$(TYPEDEF)

`FullSpecialize` is an eager specialization choice which
directly types the `AbstractSciMLFunction` struct to match the type
of the model `f`. This forces recompilation of the solver on each
new function type `f`, leading to the most compile times with the
benefit of having the best runtime performance.

`FullSpecialize` should be used in all cases where top runtime performance
is required, such as in long-running simulations and benchmarking.

## Example

```
f(du,u,p,t) = (du .= u)
ODEProblem{true, SciMLBase.FullSpecialize}(f, [1.0], (0.0,1.0))
```
"""
struct FullSpecialize <: AbstractSpecialization end

specstring = Preferences.@load_preference("SpecializationLevel", "AutoSpecialize")
if specstring ∉
   ("NoSpecialize", "FullSpecialize", "AutoSpecialize", "FunctionWrapperSpecialize")
    error("SpecializationLevel preference $specstring is not in the allowed set of choices (NoSpecialize, FullSpecialize, AutoSpecialize, FunctionWrapperSpecialize).")
end

const DEFAULT_SPECIALIZATION = getproperty(SciMLBase, Symbol(specstring))

function DEFAULT_OBSERVED(sym, u, p, t)
    error("Indexing symbol $sym is unknown.")
end

function DEFAULT_OBSERVED_NO_TIME(sym, u, p)
    error("Indexing symbol $sym is unknown.")
end

function Base.summary(io::IO, prob::AbstractSciMLFunction)
    type_color, no_color = get_colorizers(io)
    print(io,
        type_color, nameof(typeof(prob)),
        no_color, ". In-place: ",
        type_color, isinplace(prob),
        no_color)
end

const NONCONFORMING_FUNCTIONS_ERROR_MESSAGE = """
                                              Nonconforming functions detected. If a model function `f` is defined
                                              as in-place, then all constituent functions like `jac` and `paramjac`
                                              must be in-place (and vice versa with out-of-place). Detected that
                                              some overloads did not conform to the same convention as `f`.
                                              """

struct NonconformingFunctionsError <: Exception
    nonconforming::Vector{String}
end

function Base.showerror(io::IO, e::NonconformingFunctionsError)
    println(io, NONCONFORMING_FUNCTIONS_ERROR_MESSAGE)
    print(io, "Nonconforming functions: ")
    printstyled(io, e.nonconforming; bold = true, color = :red)
end

"""
$(TYPEDEF)
"""
abstract type AbstractODEFunction{iip} <: AbstractDiffEqFunction{iip} end

@doc doc"""
    ODEFunction{iip,F,TMM,Ta,Tt,TJ,JVP,VJP,JP,SP,TW,TWt,TPJ,S,S2,S3,O,TCV} <: AbstractODEFunction{iip,specialize}

A representation of an ODE function `f`, defined by:

```math
M \frac{du}{dt} = f(u,p,t)
```

and all of its related functions, such as the Jacobian of `f`, its gradient
with respect to time, and more. For all cases, `u0` is the initial condition,
`p` are the parameters, and `t` is the independent variable.

## Constructor

```julia
ODEFunction{iip,specialize}(f;
                           mass_matrix = __has_mass_matrix(f) ? f.mass_matrix : I,
                           analytic = __has_analytic(f) ? f.analytic : nothing,
                           tgrad= __has_tgrad(f) ? f.tgrad : nothing,
                           jac = __has_jac(f) ? f.jac : nothing,
                           jvp = __has_jvp(f) ? f.jvp : nothing,
                           vjp = __has_vjp(f) ? f.vjp : nothing,
                           jac_prototype = __has_jac_prototype(f) ? f.jac_prototype : nothing,
                           sparsity = __has_sparsity(f) ? f.sparsity : jac_prototype,
                           paramjac = __has_paramjac(f) ? f.paramjac : nothing,
                           syms = __has_syms(f) ? f.syms : nothing,
                           indepsym= __has_indepsym(f) ? f.indepsym : nothing,
                           paramsyms = __has_paramsyms(f) ? f.paramsyms : nothing,
                           colorvec = __has_colorvec(f) ? f.colorvec : nothing,
                           sys = __has_sys(f) ? f.sys : nothing)
```

Note that only the function `f` itself is required. This function should
be given as `f!(du,u,p,t)` or `du = f(u,p,t)`. See the section on `iip`
for more details on in-place vs out-of-place handling.

All of the remaining functions are optional for improving or accelerating
the usage of `f`. These include:

- `mass_matrix`: the mass matrix `M` represented in the ODE function. Can be used
  to determine that the equation is actually a differential-algebraic equation (DAE)
  if `M` is singular. Note that in this case special solvers are required, see the
  DAE solver page for more details: https://docs.sciml.ai/DiffEqDocs/stable/solvers/dae_solve/.
  Must be an AbstractArray or an AbstractSciMLOperator.
- `analytic(u0,p,t)`: used to pass an analytical solution function for the analytical
  solution of the ODE. Generally only used for testing and development of the solvers.
- `tgrad(dT,u,p,t)` or dT=tgrad(u,p,t): returns ``\frac{\partial f(u,p,t)}{\partial t}``
- `jac(J,u,p,t)` or `J=jac(u,p,t)`: returns ``\frac{df}{du}``
- `jvp(Jv,v,u,p,t)` or `Jv=jvp(v,u,p,t)`: returns the directional derivative``\frac{df}{du} v``
- `vjp(Jv,v,u,p,t)` or `Jv=vjp(v,u,p,t)`: returns the adjoint derivative``\frac{df}{du}^\ast v``
- `jac_prototype`: a prototype matrix matching the type that matches the Jacobian. For example,
  if the Jacobian is tridiagonal, then an appropriately sized `Tridiagonal` matrix can be used
  as the prototype and integrators will specialize on this structure where possible. Non-structured
  sparsity patterns should use a `SparseMatrixCSC` with a correct sparsity pattern for the Jacobian.
  The default is `nothing`, which means a dense Jacobian.
- `paramjac(pJ,u,p,t)`: returns the parameter Jacobian ``\frac{df}{dp}``.
- `syms`: the symbol names for the elements of the equation. This should match `u0` in size. For
  example, if `u0 = [0.0,1.0]` and `syms = [:x, :y]`, this will apply a canonical naming to the
  values, allowing `sol[:x]` in the solution and automatically naming values in plots.
- `indepsym`: the canonical naming for the independent variable. Defaults to nothing, which
  internally uses `t` as the representation in any plots.
- `paramsyms`: the symbol names for the parameters of the equation. This should match `p` in
  size. For example, if `p = [0.0, 1.0]` and `paramsyms = [:a, :b]`, this will apply a canonical
  naming to the values, allowing `sol[:a]` in the solution.
- `colorvec`: a color vector according to the SparseDiffTools.jl definition for the sparsity
  pattern of the `jac_prototype`. This specializes the Jacobian construction when using
  finite differences and automatic differentiation to be computed in an accelerated manner
  based on the sparsity pattern. Defaults to `nothing`, which means a color vector will be
  internally computed on demand when required. The cost of this operation is highly dependent
  on the sparsity pattern.

## iip: In-Place vs Out-Of-Place

`iip` is the optional boolean for determining whether a given function is written to
be used in-place or out-of-place. In-place functions are `f!(du,u,p,t)` where the return
is ignored, and the result is expected to be mutated into the value of `du`. Out-of-place
functions are `du=f(u,p,t)`.

Normally, this is determined automatically by looking at the method table for `f` and seeing
the maximum number of arguments in available dispatches. For this reason, the constructor
`ODEFunction(f)` generally works (but is type-unstable). However, for type-stability or
to enforce correctness, this option is passed via `ODEFunction{true}(f)`.

## specialize: Controlling Compilation and Specialization

The `specialize` parameter controls the specialization level of the ODEFunction
on the function `f`. This allows for a trade-off between compile and run time performance.
The available specialization levels are:

* `SciMLBase.AutoSpecialize`: this form performs a lazy function wrapping on the
  functions of the ODE in order to stop recompilation of the ODE solver, but allow
  for the `prob.f` to stay unwrapped for normal usage. This is the default specialization
  level and strikes a balance in compile time vs runtime performance.
* `SciMLBase.FullSpecialize`: this form fully specializes the `ODEFunction` on the
  constituent functions that make its fields. As such, each `ODEFunction` in this
  form is uniquely typed, requiring re-specialization and compilation for each new
  ODE definition. This form has the highest compile-time at the cost of being the
  most optimal in runtime. This form should be preferred for long-running calculations
  (such as within optimization loops) and for benchmarking.
* `SciMLBase.NoSpecialize`: this form fully unspecializes the function types in the ODEFunction
  definition by using an `Any` type declaration. As a result, it can result in reduced runtime
  performance, but is the form that induces the least compile-time.
* `SciMLBase.FunctionWrapperSpecialize`: this is an eager function wrapping form. It is
  unsafe with many solvers, and thus is mostly used for development testing.

For more details, see the
[specialization levels section of the SciMLBase documentation](https://docs.sciml.ai/SciMLBase/stable/interfaces/Problems/#Specialization-Levels).

## Fields

The fields of the ODEFunction type directly match the names of the inputs.

## More Details on Jacobians

The following example creates an inplace `ODEFunction` whose Jacobian is a `Diagonal`:

```julia
using LinearAlgebra
f = (du,u,p,t) -> du .= t .* u
jac = (J,u,p,t) -> (J[1,1] = t; J[2,2] = t; J)
jp = Diagonal(zeros(2))
fun = ODEFunction(f; jac=jac, jac_prototype=jp)
```

Note that the integrators will always make a deep copy of `fun.jac_prototype`, so
there's no worry of aliasing.

In general, the Jacobian prototype can be anything that has `mul!` defined, in
particular sparse matrices or custom lazy types that support `mul!`. A special case
is when the `jac_prototype` is a `AbstractSciMLOperator`, in which case you
do not need to supply `jac` as it is automatically set to `update_coefficients!`.
Refer to the AbstractSciMLOperators documentation for more information
on setting up time/parameter dependent operators.

## Examples

### Declaring Explicit Jacobians for ODEs

The most standard case, declaring a function for a Jacobian is done by overloading
the function `f(du,u,p,t)` with an in-place updating function for the Jacobian:
`f_jac(J,u,p,t)` where the value type is used for dispatch. For example,
take the Lotka-Volterra model:

```julia
function f(du,u,p,t)
  du[1] = 2.0 * u[1] - 1.2 * u[1]*u[2]
  du[2] = -3 * u[2] + u[1]*u[2]
end
```

To declare the Jacobian, we simply add the dispatch:

```julia
function f_jac(J,u,p,t)
  J[1,1] = 2.0 - 1.2 * u[2]
  J[1,2] = -1.2 * u[1]
  J[2,1] = 1 * u[2]
  J[2,2] = -3 + u[1]
  nothing
end
```

Then we can supply the Jacobian with our ODE as:

```julia
ff = ODEFunction(f;jac=f_jac)
```

and use this in an `ODEProblem`:

```julia
prob = ODEProblem(ff,ones(2),(0.0,10.0))
```

## Symbolically Generating the Functions

See the `modelingtoolkitize` function from
[ModelingToolkit.jl](https://docs.sciml.ai/ModelingToolkit/stable/) for
automatically symbolically generating the Jacobian and more from the
numerically-defined functions.
"""
struct ODEFunction{iip, specialize, F, TMM, Ta, Tt, TJ, JVP, VJP, JP, SP, TW, TWt, WP, TPJ, S,
    S2, S3, O, TCV,
    SYS} <: AbstractODEFunction{iip}
    f::F
    mass_matrix::TMM
    analytic::Ta
    tgrad::Tt
    jac::TJ
    jvp::JVP
    vjp::VJP
    jac_prototype::JP
    sparsity::SP
    Wfact::TW
    Wfact_t::TWt
    W_prototype::WP
    paramjac::TPJ
    syms::S
    indepsym::S2
    paramsyms::S3
    observed::O
    colorvec::TCV
    sys::SYS
end

TruncatedStacktraces.@truncate_stacktrace ODEFunction 1 2

@doc doc"""
    SplitFunction{iip,F1,F2,TMM,C,Ta,Tt,TJ,JVP,VJP,JP,SP,TW,TWt,TPJ,S,S2,S3,O,TCV} <: AbstractODEFunction{iip,specialize}

A representation of a split ODE function `f`, defined by:

```math
M \frac{du}{dt} = f_1(u,p,t) + f_2(u,p,t)
```

and all of its related functions, such as the Jacobian of `f`, its gradient
with respect to time, and more. For all cases, `u0` is the initial condition,
`p` are the parameters, and `t` is the independent variable.

Generally, for ODE integrators the `f_1` portion should be considered the
"stiff portion of the model" with larger timescale separation, while the
`f_2` portion should be considered the "non-stiff portion". This interpretation
is directly used in integrators like IMEX (implicit-explicit integrators)
and exponential integrators.

## Constructor

```julia
SplitFunction{iip,specialize}(f1,f2;
                             mass_matrix = __has_mass_matrix(f) ? f.mass_matrix : I,
                             analytic = __has_analytic(f) ? f.analytic : nothing,
                             tgrad= __has_tgrad(f) ? f.tgrad : nothing,
                             jac = __has_jac(f) ? f.jac : nothing,
                             jvp = __has_jvp(f) ? f.jvp : nothing,
                             vjp = __has_vjp(f) ? f.vjp : nothing,
                             jac_prototype = __has_jac_prototype(f) ? f.jac_prototype : nothing,
                             sparsity = __has_sparsity(f) ? f.sparsity : jac_prototype,
                             paramjac = __has_paramjac(f) ? f.paramjac : nothing,
                             syms = __has_syms(f) ? f.syms : nothing,
                             indepsym= __has_indepsym(f) ? f.indepsym : nothing,
                             paramsyms = __has_paramsyms(f) ? f.paramsyms : nothing,
                             colorvec = __has_colorvec(f) ? f.colorvec : nothing,
                             sys = __has_sys(f) ? f.sys : nothing)
```

Note that only the functions `f_i` themselves are required. These functions should
be given as `f_i!(du,u,p,t)` or `du = f_i(u,p,t)`. See the section on `iip`
for more details on in-place vs out-of-place handling.

All of the remaining functions are optional for improving or accelerating
the usage of `f`. These include:

- `mass_matrix`: the mass matrix `M` represented in the ODE function. Can be used
  to determine that the equation is actually a differential-algebraic equation (DAE)
  if `M` is singular. Note that in this case special solvers are required, see the
  DAE solver page for more details: https://docs.sciml.ai/DiffEqDocs/stable/solvers/dae_solve/.
  Must be an AbstractArray or an AbstractSciMLOperator.
- `analytic(u0,p,t)`: used to pass an analytical solution function for the analytical
  solution of the ODE. Generally only used for testing and development of the solvers.
- `tgrad(dT,u,p,t)` or dT=tgrad(u,p,t): returns ``\frac{\partial f_1(u,p,t)}{\partial t}``
- `jac(J,u,p,t)` or `J=jac(u,p,t)`: returns ``\frac{df_1}{du}``
- `jvp(Jv,v,u,p,t)` or `Jv=jvp(v,u,p,t)`: returns the directional derivative``\frac{df_1}{du} v``
- `vjp(Jv,v,u,p,t)` or `Jv=vjp(v,u,p,t)`: returns the adjoint derivative``\frac{df_1}{du}^\ast v``
- `jac_prototype`: a prototype matrix matching the type that matches the Jacobian. For example,
  if the Jacobian is tridiagonal, then an appropriately sized `Tridiagonal` matrix can be used
  as the prototype and integrators will specialize on this structure where possible. Non-structured
  sparsity patterns should use a `SparseMatrixCSC` with a correct sparsity pattern for the Jacobian.
  The default is `nothing`, which means a dense Jacobian.
- `paramjac(pJ,u,p,t)`: returns the parameter Jacobian ``\frac{df_1}{dp}``.
- `syms`: the symbol names for the elements of the equation. This should match `u0` in size. For
  example, if `u0 = [0.0,1.0]` and `syms = [:x, :y]`, this will apply a canonical naming to the
  values, allowing `sol[:x]` in the solution and automatically naming values in plots.
- `indepsym`: the canonical naming for the independent variable. Defaults to nothing, which
  internally uses `t` as the representation in any plots.
- `paramsyms`: the symbol names for the parameters of the equation. This should match `p` in
  size. For example, if `p = [0.0, 1.0]` and `paramsyms = [:a, :b]`, this will apply a canonical
  naming to the values, allowing `sol[:a]` in the solution.
- `colorvec`: a color vector according to the SparseDiffTools.jl definition for the sparsity
  pattern of the `jac_prototype`. This specializes the Jacobian construction when using
  finite differences and automatic differentiation to be computed in an accelerated manner
  based on the sparsity pattern. Defaults to `nothing`, which means a color vector will be
  internally computed on demand when required. The cost of this operation is highly dependent
  on the sparsity pattern.

## Note on the Derivative Definition

The derivatives, such as the Jacobian, are only defined on the `f1` portion of the split ODE.
This is used to treat the `f1` implicit while keeping the `f2` portion explicit.

## iip: In-Place vs Out-Of-Place

For more details on this argument, see the ODEFunction documentation.

## specialize: Controlling Compilation and Specialization

For more details on this argument, see the ODEFunction documentation.

## Fields

The fields of the SplitFunction type directly match the names of the inputs.

## Symbolically Generating the Functions

See the `modelingtoolkitize` function from
[ModelingToolkit.jl](https://docs.sciml.ai/ModelingToolkit/stable/) for
automatically symbolically generating the Jacobian and more from the
numerically-defined functions. See `ModelingToolkit.SplitODEProblem` for
information on generating the SplitFunction from this symbolic engine.
"""
struct SplitFunction{iip, specialize, F1, F2, TMM, C, Ta, Tt, TJ, JVP, VJP, JP, SP, TW, TWt,
    TPJ, S, S2, S3, O,
    TCV, SYS} <: AbstractODEFunction{iip}
    f1::F1
    f2::F2
    mass_matrix::TMM
    cache::C
    analytic::Ta
    tgrad::Tt
    jac::TJ
    jvp::JVP
    vjp::VJP
    jac_prototype::JP
    sparsity::SP
    Wfact::TW
    Wfact_t::TWt
    paramjac::TPJ
    syms::S
    indepsym::S2
    paramsyms::S3
    observed::O
    colorvec::TCV
    sys::SYS
end

TruncatedStacktraces.@truncate_stacktrace SplitFunction 1 2

@doc doc"""
    DynamicalODEFunction{iip,F1,F2,TMM,Ta,Tt,TJ,JVP,VJP,JP,SP,TW,TWt,TPJ,S,S2,S3,O,TCV} <: AbstractODEFunction{iip,specialize}

A representation of an ODE function `f`, defined by:

```math
M \frac{du}{dt} = f(u,p,t)
```

as a partitioned ODE:

```math
M_1 \frac{du}{dt} = f_1(u,p,t)
M_2 \frac{du}{dt} = f_2(u,p,t)
```

and all of its related functions, such as the Jacobian of `f`, its gradient
with respect to time, and more. For all cases, `u0` is the initial condition,
`p` are the parameters, and `t` is the independent variable.

## Constructor

```julia
DynamicalODEFunction{iip,specialize}(f1,f2;
                                    mass_matrix = __has_mass_matrix(f) ? f.mass_matrix : I,
                                    analytic = __has_analytic(f) ? f.analytic : nothing,
                                    tgrad= __has_tgrad(f) ? f.tgrad : nothing,
                                    jac = __has_jac(f) ? f.jac : nothing,
                                    jvp = __has_jvp(f) ? f.jvp : nothing,
                                    vjp = __has_vjp(f) ? f.vjp : nothing,
                                    jac_prototype = __has_jac_prototype(f) ? f.jac_prototype : nothing,
                                    sparsity = __has_sparsity(f) ? f.sparsity : jac_prototype,
                                    paramjac = __has_paramjac(f) ? f.paramjac : nothing,
                                    syms = __has_syms(f) ? f.syms : nothing,
                                    indepsym= __has_indepsym(f) ? f.indepsym : nothing,
                                    paramsyms = __has_paramsyms(f) ? f.paramsyms : nothing,
                                    colorvec = __has_colorvec(f) ? f.colorvec : nothing,
                                    sys = __has_sys(f) ? f.sys : nothing)
```

Note that only the functions `f_i` themselves are required. These functions should
be given as `f_i!(du,u,p,t)` or `du = f_i(u,p,t)`. See the section on `iip`
for more details on in-place vs out-of-place handling.

All of the remaining functions are optional for improving or accelerating
the usage of `f`. These include:

- `mass_matrix`: the mass matrix `M_i` represented in the ODE function. Can be used
  to determine that the equation is actually a differential-algebraic equation (DAE)
  if `M` is singular. Note that in this case special solvers are required, see the
  DAE solver page for more details: https://docs.sciml.ai/DiffEqDocs/stable/solvers/dae_solve/.
  Must be an AbstractArray or an AbstractSciMLOperator. Should be given as a tuple
  of mass matrices, i.e. `(M_1, M_2)` for the mass matrices of equations 1 and 2
  respectively.
- `analytic(u0,p,t)`: used to pass an analytical solution function for the analytical
  solution of the ODE. Generally only used for testing and development of the solvers.
- `tgrad(dT,u,p,t)` or dT=tgrad(u,p,t): returns ``\frac{\partial f(u,p,t)}{\partial t}``
- `jac(J,u,p,t)` or `J=jac(u,p,t)`: returns ``\frac{df}{du}``
- `jvp(Jv,v,u,p,t)` or `Jv=jvp(v,u,p,t)`: returns the directional derivative``\frac{df}{du} v``
- `vjp(Jv,v,u,p,t)` or `Jv=vjp(v,u,p,t)`: returns the adjoint derivative``\frac{df}{du}^\ast v``
- `jac_prototype`: a prototype matrix matching the type that matches the Jacobian. For example,
  if the Jacobian is tridiagonal, then an appropriately sized `Tridiagonal` matrix can be used
  as the prototype and integrators will specialize on this structure where possible. Non-structured
  sparsity patterns should use a `SparseMatrixCSC` with a correct sparsity pattern for the Jacobian.
  The default is `nothing`, which means a dense Jacobian.
- `paramjac(pJ,u,p,t)`: returns the parameter Jacobian ``\frac{df}{dp}``.
- `syms`: the symbol names for the elements of the equation. This should match `u0` in size. For
  example, if `u0 = [0.0,1.0]` and `syms = [:x, :y]`, this will apply a canonical naming to the
  values, allowing `sol[:x]` in the solution and automatically naming values in plots.
- `indepsym`: the canonical naming for the independent variable. Defaults to nothing, which
  internally uses `t` as the representation in any plots.
- `paramsyms`: the symbol names for the parameters of the equation. This should match `p` in
  size. For example, if `p = [0.0, 1.0]` and `paramsyms = [:a, :b]`, this will apply a canonical
  naming to the values, allowing `sol[:a]` in the solution.
- `colorvec`: a color vector according to the SparseDiffTools.jl definition for the sparsity
  pattern of the `jac_prototype`. This specializes the Jacobian construction when using
  finite differences and automatic differentiation to be computed in an accelerated manner
  based on the sparsity pattern. Defaults to `nothing`, which means a color vector will be
  internally computed on demand when required. The cost of this operation is highly dependent
  on the sparsity pattern.

## iip: In-Place vs Out-Of-Place

For more details on this argument, see the ODEFunction documentation.

## specialize: Controlling Compilation and Specialization

For more details on this argument, see the ODEFunction documentation.

## Fields

The fields of the DynamicalODEFunction type directly match the names of the inputs.
"""
struct DynamicalODEFunction{iip, specialize, F1, F2, TMM, Ta, Tt, TJ, JVP, VJP, JP, SP, TW,
    TWt, TPJ, S, S2, S3,
    O, TCV, SYS} <: AbstractODEFunction{iip}
    f1::F1
    f2::F2
    mass_matrix::TMM
    analytic::Ta
    tgrad::Tt
    jac::TJ
    jvp::JVP
    vjp::VJP
    jac_prototype::JP
    sparsity::SP
    Wfact::TW
    Wfact_t::TWt
    paramjac::TPJ
    syms::S
    indepsym::S2
    paramsyms::S3
    observed::O
    colorvec::TCV
    sys::SYS
end
TruncatedStacktraces.@truncate_stacktrace DynamicalODEFunction 1 2

"""
$(TYPEDEF)
"""
abstract type AbstractDDEFunction{iip} <: AbstractDiffEqFunction{iip} end

@doc doc"""
    DDEFunction{iip,F,TMM,Ta,Tt,TJ,JVP,VJP,JP,SP,TW,TWt,TPJ,S.S2,S3,O,TCV} <: AbstractDDEFunction{iip,specialize}

A representation of a DDE function `f`, defined by:

```math
M \frac{du}{dt} = f(u,h,p,t)
```

and all of its related functions, such as the Jacobian of `f`, its gradient
with respect to time, and more. For all cases, `u0` is the initial condition,
`p` are the parameters, and `t` is the independent variable.

## Constructor

```julia
DDEFunction{iip,specialize}(f;
                 mass_matrix = __has_mass_matrix(f) ? f.mass_matrix : I,
                 analytic = __has_analytic(f) ? f.analytic : nothing,
                 tgrad= __has_tgrad(f) ? f.tgrad : nothing,
                 jac = __has_jac(f) ? f.jac : nothing,
                 jvp = __has_jvp(f) ? f.jvp : nothing,
                 vjp = __has_vjp(f) ? f.vjp : nothing,
                 jac_prototype = __has_jac_prototype(f) ? f.jac_prototype : nothing,
                 sparsity = __has_sparsity(f) ? f.sparsity : jac_prototype,
                 paramjac = __has_paramjac(f) ? f.paramjac : nothing,
                 syms = __has_syms(f) ? f.syms : nothing,
                 indepsym= __has_indepsym(f) ? f.indepsym : nothing,
                 paramsyms = __has_paramsyms(f) ? f.paramsyms : nothing,
                 colorvec = __has_colorvec(f) ? f.colorvec : nothing,
                 sys = __has_sys(f) ? f.sys : nothing)
```

Note that only the function `f` itself is required. This function should
be given as `f!(du,u,h,p,t)` or `du = f(u,h,p,t)`. See the section on `iip`
for more details on in-place vs out-of-place handling. The history function
`h` acts as an interpolator over time, i.e. `h(t)` with options matching
the solution interface, i.e. `h(t; save_idxs = 2)`.

All of the remaining functions are optional for improving or accelerating
the usage of `f`. These include:

- `mass_matrix`: the mass matrix `M` represented in the ODE function. Can be used
  to determine that the equation is actually a differential-algebraic equation (DAE)
  if `M` is singular. Note that in this case special solvers are required, see the
  DAE solver page for more details: https://docs.sciml.ai/DiffEqDocs/stable/solvers/dae_solve/.
  Must be an AbstractArray or an AbstractSciMLOperator.
- `analytic(u0,p,t)`: used to pass an analytical solution function for the analytical
  solution of the ODE. Generally only used for testing and development of the solvers.
- `tgrad(dT,u,h,p,t)` or dT=tgrad(u,p,t): returns ``\frac{\partial f(u,p,t)}{\partial t}``
- `jac(J,u,h,p,t)` or `J=jac(u,p,t)`: returns ``\frac{df}{du}``
- `jvp(Jv,v,h,u,p,t)` or `Jv=jvp(v,u,p,t)`: returns the directional derivative``\frac{df}{du} v``
- `vjp(Jv,v,h,u,p,t)` or `Jv=vjp(v,u,p,t)`: returns the adjoint derivative``\frac{df}{du}^\ast v``
- `jac_prototype`: a prototype matrix matching the type that matches the Jacobian. For example,
  if the Jacobian is tridiagonal, then an appropriately sized `Tridiagonal` matrix can be used
  as the prototype and integrators will specialize on this structure where possible. Non-structured
  sparsity patterns should use a `SparseMatrixCSC` with a correct sparsity pattern for the Jacobian.
  The default is `nothing`, which means a dense Jacobian.
- `paramjac(pJ,h,u,p,t)`: returns the parameter Jacobian ``\frac{df}{dp}``.
- `syms`: the symbol names for the elements of the equation. This should match `u0` in size. For
  example, if `u0 = [0.0,1.0]` and `syms = [:x, :y]`, this will apply a canonical naming to the
  values, allowing `sol[:x]` in the solution and automatically naming values in plots.
- `indepsym`: the canonical naming for the independent variable. Defaults to nothing, which
  internally uses `t` as the representation in any plots.
- `paramsyms`: the symbol names for the parameters of the equation. This should match `p` in
  size. For example, if `p = [0.0, 1.0]` and `paramsyms = [:a, :b]`, this will apply a canonical
  naming to the values, allowing `sol[:a]` in the solution.
- `colorvec`: a color vector according to the SparseDiffTools.jl definition for the sparsity
  pattern of the `jac_prototype`. This specializes the Jacobian construction when using
  finite differences and automatic differentiation to be computed in an accelerated manner
  based on the sparsity pattern. Defaults to `nothing`, which means a color vector will be
  internally computed on demand when required. The cost of this operation is highly dependent
  on the sparsity pattern.

## iip: In-Place vs Out-Of-Place

For more details on this argument, see the ODEFunction documentation.

## specialize: Controlling Compilation and Specialization

For more details on this argument, see the ODEFunction documentation.

## Fields

The fields of the DDEFunction type directly match the names of the inputs.
"""
struct DDEFunction{iip, specialize, F, TMM, Ta, Tt, TJ, JVP, VJP, JP, SP, TW, TWt, TPJ, S,
    S2, S3, O, TCV, SYS,
} <:
       AbstractDDEFunction{iip}
    f::F
    mass_matrix::TMM
    analytic::Ta
    tgrad::Tt
    jac::TJ
    jvp::JVP
    vjp::VJP
    jac_prototype::JP
    sparsity::SP
    Wfact::TW
    Wfact_t::TWt
    paramjac::TPJ
    syms::S
    indepsym::S2
    paramsyms::S3
    observed::O
    colorvec::TCV
    sys::SYS
end

TruncatedStacktraces.@truncate_stacktrace DDEFunction 1 2

@doc doc"""
    DynamicalDDEFunction{iip,F1,F2,TMM,Ta,Tt,TJ,JVP,VJP,JP,SP,TW,TWt,TPJ,S,S2,S3,O,TCV} <: AbstractDDEFunction{iip,specialize}

A representation of a DDE function `f`, defined by:

```math
M \frac{du}{dt} = f(u,h,p,t)
```

as a partitioned ODE:

```math
M_1 \frac{du}{dt} = f_1(u,h,p,t)
M_2 \frac{du}{dt} = f_2(u,h,p,t)
```

and all of its related functions, such as the Jacobian of `f`, its gradient
with respect to time, and more. For all cases, `u0` is the initial condition,
`p` are the parameters, and `t` is the independent variable.

## Constructor

```julia
DynamicalDDEFunction{iip,specialize}(f1,f2;
                                    mass_matrix = __has_mass_matrix(f) ? f.mass_matrix : I,
                                    analytic = __has_analytic(f) ? f.analytic : nothing,
                                    tgrad= __has_tgrad(f) ? f.tgrad : nothing,
                                    jac = __has_jac(f) ? f.jac : nothing,
                                    jvp = __has_jvp(f) ? f.jvp : nothing,
                                    vjp = __has_vjp(f) ? f.vjp : nothing,
                                    jac_prototype = __has_jac_prototype(f) ? f.jac_prototype : nothing,
                                    sparsity = __has_sparsity(f) ? f.sparsity : jac_prototype,
                                    paramjac = __has_paramjac(f) ? f.paramjac : nothing,
                                    syms = __has_syms(f) ? f.syms : nothing,
                                    indepsym= __has_indepsym(f) ? f.indepsym : nothing,
                                    paramsyms = __has_paramsyms(f) ? f.paramsyms : nothing,
                                    colorvec = __has_colorvec(f) ? f.colorvec : nothing,
                                    sys = __has_sys(f) ? f.sys : nothing)
```

Note that only the functions `f_i` themselves are required. These functions should
be given as `f_i!(du,u,h,p,t)` or `du = f_i(u,h,p,t)`. See the section on `iip`
for more details on in-place vs out-of-place handling. The history function
`h` acts as an interpolator over time, i.e. `h(t)` with options matching
the solution interface, i.e. `h(t; save_idxs = 2)`.

All of the remaining functions are optional for improving or accelerating
the usage of `f`. These include:

- `mass_matrix`: the mass matrix `M_i` represented in the ODE function. Can be used
  to determine that the equation is actually a differential-algebraic equation (DAE)
  if `M` is singular. Note that in this case special solvers are required, see the
  DAE solver page for more details: https://docs.sciml.ai/DiffEqDocs/stable/solvers/dae_solve/.
  Must be an AbstractArray or an AbstractSciMLOperator. Should be given as a tuple
  of mass matrices, i.e. `(M_1, M_2)` for the mass matrices of equations 1 and 2
  respectively.
- `analytic(u0,h,p,t)`: used to pass an analytical solution function for the analytical
  solution of the ODE. Generally only used for testing and development of the solvers.
- `tgrad(dT,u,h,p,t)` or dT=tgrad(u,h,p,t): returns ``\frac{\partial f(u,p,t)}{\partial t}``
- `jac(J,u,h,p,t)` or `J=jac(u,h,p,t)`: returns ``\frac{df}{du}``
- `jvp(Jv,v,u,h,p,t)` or `Jv=jvp(v,u,h,p,t)`: returns the directional derivative``\frac{df}{du} v``
- `vjp(Jv,v,u,h,p,t)` or `Jv=vjp(v,u,h,p,t)`: returns the adjoint derivative``\frac{df}{du}^\ast v``
- `jac_prototype`: a prototype matrix matching the type that matches the Jacobian. For example,
  if the Jacobian is tridiagonal, then an appropriately sized `Tridiagonal` matrix can be used
  as the prototype and integrators will specialize on this structure where possible. Non-structured
  sparsity patterns should use a `SparseMatrixCSC` with a correct sparsity pattern for the Jacobian.
  The default is `nothing`, which means a dense Jacobian.
- `paramjac(pJ,u,h,p,t)`: returns the parameter Jacobian ``\frac{df}{dp}``.
- `syms`: the symbol names for the elements of the equation. This should match `u0` in size. For
  example, if `u0 = [0.0,1.0]` and `syms = [:x, :y]`, this will apply a canonical naming to the
  values, allowing `sol[:x]` in the solution and automatically naming values in plots.
- `indepsym`: the canonical naming for the independent variable. Defaults to nothing, which
  internally uses `t` as the representation in any plots.
- `paramsyms`: the symbol names for the parameters of the equation. This should match `p` in
  size. For example, if `p = [0.0, 1.0]` and `paramsyms = [:a, :b]`, this will apply a canonical
  naming to the values, allowing `sol[:a]` in the solution.
- `colorvec`: a color vector according to the SparseDiffTools.jl definition for the sparsity
  pattern of the `jac_prototype`. This specializes the Jacobian construction when using
  finite differences and automatic differentiation to be computed in an accelerated manner
  based on the sparsity pattern. Defaults to `nothing`, which means a color vector will be
  internally computed on demand when required. The cost of this operation is highly dependent
  on the sparsity pattern.

## iip: In-Place vs Out-Of-Place

For more details on this argument, see the ODEFunction documentation.

## specialize: Controlling Compilation and Specialization

For more details on this argument, see the ODEFunction documentation.

## Fields

The fields of the DynamicalDDEFunction type directly match the names of the inputs.
"""
struct DynamicalDDEFunction{iip, specialize, F1, F2, TMM, Ta, Tt, TJ, JVP, VJP, JP, SP, TW,
    TWt, TPJ, S, S2, S3,
    O, TCV, SYS} <: AbstractDDEFunction{iip}
    f1::F1
    f2::F2
    mass_matrix::TMM
    analytic::Ta
    tgrad::Tt
    jac::TJ
    jvp::JVP
    vjp::VJP
    jac_prototype::JP
    sparsity::SP
    Wfact::TW
    Wfact_t::TWt
    paramjac::TPJ
    syms::S
    indepsym::S2
    paramsyms::S3
    observed::O
    colorvec::TCV
    sys::SYS
end

TruncatedStacktraces.@truncate_stacktrace DynamicalDDEFunction 1 2
"""
$(TYPEDEF)
"""
abstract type AbstractDiscreteFunction{iip} <:
              AbstractDiffEqFunction{iip} end

@doc doc"""
    DiscreteFunction{iip,F,Ta,S,S2,S3,O} <: AbstractDiscreteFunction{iip,specialize}

A representation of a discrete dynamical system `f`, defined by:

```math
u_{n+1} = f(u,p,t_{n+1})
```

and all of its related functions, such as the Jacobian of `f`, its gradient
with respect to time, and more. For all cases, `u0` is the initial condition,
`p` are the parameters, and `t` is the independent variable.

## Constructor

```julia
DiscreteFunction{iip,specialize}(f;
                                analytic = __has_analytic(f) ? f.analytic : nothing,
                                syms = __has_syms(f) ? f.syms : nothing
                                indepsym = __has_indepsym(f) ? f.indepsym : nothing,
                                paramsyms = __has_paramsyms(f) ? f.paramsyms : nothing)
```

Note that only the function `f` itself is required. This function should
be given as `f!(du,u,p,t)` or `du = f(u,p,t)`. See the section on `iip`
for more details on in-place vs out-of-place handling.

All of the remaining functions are optional for improving or accelerating
the usage of `f`. These include:

- `analytic(u0,p,t)`: used to pass an analytical solution function for the analytical
  solution of the ODE. Generally only used for testing and development of the solvers.
- `syms`: the symbol names for the elements of the equation. This should match `u0` in size. For
  example, if `u0 = [0.0,1.0]` and `syms = [:x, :y]`, this will apply a canonical naming to the
  values, allowing `sol[:x]` in the solution and automatically naming values in plots.
- `indepsym`: the canonical naming for the independent variable. Defaults to nothing, which
  internally uses `t` as the representation in any plots.
- `paramsyms`: the symbol names for the parameters of the equation. This should match `p` in
  size. For example, if `p = [0.0, 1.0]` and `paramsyms = [:a, :b]`, this will apply a canonical
  naming to the values, allowing `sol[:a]` in the solution.

## iip: In-Place vs Out-Of-Place

For more details on this argument, see the ODEFunction documentation.

## specialize: Controlling Compilation and Specialization

For more details on this argument, see the ODEFunction documentation.

## Fields

The fields of the DiscreteFunction type directly match the names of the inputs.
"""
struct DiscreteFunction{iip, specialize, F, Ta, S, S2, S3, O, SYS} <:
       AbstractDiscreteFunction{iip}
    f::F
    analytic::Ta
    syms::S
    indepsym::S2
    paramsyms::S3
    observed::O
    sys::SYS
end

TruncatedStacktraces.@truncate_stacktrace DiscreteFunction 1 2

@doc doc"""
    ImplicitDiscreteFunction{iip,F,Ta,S,S2,S3,O} <: AbstractDiscreteFunction{iip,specialize}

A representation of an discrete dynamical system `f`, defined by:

```math
0 = f(u_{n+1}, u_{n}, p, t_{n+1}, integ)
```

and all of its related functions, such as the Jacobian of `f`, its gradient
with respect to time, and more. For all cases, `u0` is the initial condition,
`p` are the parameters, and `t` is the independent variable.
`integ` contains the fields:
```julia
dt: the time step
```

## Constructor

```julia
ImplicitDiscreteFunction{iip,specialize}(f;
                                analytic = __has_analytic(f) ? f.analytic : nothing,
                                syms = __has_syms(f) ? f.syms : nothing
                                indepsym = __has_indepsym(f) ? f.indepsym : nothing,
                                paramsyms = __has_paramsyms(f) ? f.paramsyms : nothing)
```

Note that only the function `f` itself is required. This function should
be given as `f!(residual, u_next, u, p, t)` or `residual = f(u_next, u, p, t)`. See the section on `iip`
for more details on in-place vs out-of-place handling.

All of the remaining functions are optional for improving or accelerating
the usage of `f`. These include:

- `analytic(u0,p,t)`: used to pass an analytical solution function for the analytical
  solution of the ODE. Generally only used for testing and development of the solvers.
- `syms`: the symbol names for the elements of the equation. This should match `u0` in size. For
  example, if `u0 = [0.0,1.0]` and `syms = [:x, :y]`, this will apply a canonical naming to the
  values, allowing `sol[:x]` in the solution and automatically naming values in plots.
- `indepsym`: the canonical naming for the independent variable. Defaults to nothing, which
  internally uses `t` as the representation in any plots.
- `paramsyms`: the symbol names for the parameters of the equation. This should match `p` in
  size. For example, if `p = [0.0, 1.0]` and `paramsyms = [:a, :b]`, this will apply a canonical
  naming to the values, allowing `sol[:a]` in the solution.

## iip: In-Place vs Out-Of-Place

For more details on this argument, see the ODEFunction documentation.

## specialize: Controlling Compilation and Specialization

For more details on this argument, see the ODEFunction documentation.

## Fields

The fields of the ImplicitDiscreteFunction type directly match the names of the inputs.
"""
struct ImplicitDiscreteFunction{iip, specialize, F, Ta, S, S2, S3, O, SYS} <:
       AbstractDiscreteFunction{iip}
    f::F
    analytic::Ta
    syms::S
    indepsym::S2
    paramsyms::S3
    observed::O
    sys::SYS
end

TruncatedStacktraces.@truncate_stacktrace ImplicitDiscreteFunction 1 2

"""
$(TYPEDEF)
"""
abstract type AbstractSDEFunction{iip} <: AbstractDiffEqFunction{iip} end

@doc doc"""
    SDEFunction{iip,F,G,TMM,Ta,Tt,TJ,JVP,VJP,JP,SP,TW,TWt,TPJ,GG,S,S2,S3,O,TCV} <: AbstractSDEFunction{iip,specialize}

A representation of an SDE function `f`, defined by:

```math
M du = f(u,p,t)dt + g(u,p,t) dW
```

and all of its related functions, such as the Jacobian of `f`, its gradient
with respect to time, and more. For all cases, `u0` is the initial condition,
`p` are the parameters, and `t` is the independent variable.

## Constructor

```julia
SDEFunction{iip,specialize}(f,g;
                           mass_matrix = __has_mass_matrix(f) ? f.mass_matrix : I,
                           analytic = __has_analytic(f) ? f.analytic : nothing,
                           tgrad= __has_tgrad(f) ? f.tgrad : nothing,
                           jac = __has_jac(f) ? f.jac : nothing,
                           jvp = __has_jvp(f) ? f.jvp : nothing,
                           vjp = __has_vjp(f) ? f.vjp : nothing,
                           ggprime = nothing,
                           jac_prototype = __has_jac_prototype(f) ? f.jac_prototype : nothing,
                           sparsity = __has_sparsity(f) ? f.sparsity : jac_prototype,
                           paramjac = __has_paramjac(f) ? f.paramjac : nothing,
                           syms = __has_syms(f) ? f.syms : nothing,
                           indepsym= __has_indepsym(f) ? f.indepsym : nothing,
                           paramsyms = __has_paramsyms(f) ? f.paramsyms : nothing,
                           colorvec = __has_colorvec(f) ? f.colorvec : nothing,
                           sys = __has_sys(f) ? f.sys : nothing)
```

Note that only the function `f` itself is required. This function should
be given as `f!(du,u,p,t)` or `du = f(u,p,t)`. See the section on `iip`
for more details on in-place vs out-of-place handling.

All of the remaining functions are optional for improving or accelerating
the usage of `f`. These include:

- `mass_matrix`: the mass matrix `M` represented in the ODE function. Can be used
  to determine that the equation is actually a differential-algebraic equation (DAE)
  if `M` is singular. Note that in this case special solvers are required, see the
  DAE solver page for more details: https://docs.sciml.ai/DiffEqDocs/stable/solvers/dae_solve/.
  Must be an AbstractArray or an AbstractSciMLOperator.
- `analytic(u0,p,t)`: used to pass an analytical solution function for the analytical
  solution of the ODE. Generally only used for testing and development of the solvers.
- `tgrad(dT,u,p,t)` or dT=tgrad(u,p,t): returns ``\frac{\partial f(u,p,t)}{\partial t}``
- `jac(J,u,p,t)` or `J=jac(u,p,t)`: returns ``\frac{df}{du}``
- `jvp(Jv,v,u,p,t)` or `Jv=jvp(v,u,p,t)`: returns the directional derivative``\frac{df}{du} v``
- `vjp(Jv,v,u,p,t)` or `Jv=vjp(v,u,p,t)`: returns the adjoint derivative``\frac{df}{du}^\ast v``
- `ggprime(J,u,p,t)` or `J = ggprime(u,p,t)`: returns the Milstein derivative
  ``\frac{dg(u,p,t)}{du} g(u,p,t)``
- `jac_prototype`: a prototype matrix matching the type that matches the Jacobian. For example,
  if the Jacobian is tridiagonal, then an appropriately sized `Tridiagonal` matrix can be used
  as the prototype and integrators will specialize on this structure where possible. Non-structured
  sparsity patterns should use a `SparseMatrixCSC` with a correct sparsity pattern for the Jacobian.
  The default is `nothing`, which means a dense Jacobian.
- `paramjac(pJ,u,p,t)`: returns the parameter Jacobian ``\frac{df}{dp}``.
- `syms`: the symbol names for the elements of the equation. This should match `u0` in size. For
  example, if `u0 = [0.0,1.0]` and `syms = [:x, :y]`, this will apply a canonical naming to the
  values, allowing `sol[:x]` in the solution and automatically naming values in plots.
- `indepsym`: the canonical naming for the independent variable. Defaults to nothing, which
  internally uses `t` as the representation in any plots.
- `paramsyms`: the symbol names for the parameters of the equation. This should match `p` in
  size. For example, if `p = [0.0, 1.0]` and `paramsyms = [:a, :b]`, this will apply a canonical
  naming to the values, allowing `sol[:a]` in the solution.
- `colorvec`: a color vector according to the SparseDiffTools.jl definition for the sparsity
  pattern of the `jac_prototype`. This specializes the Jacobian construction when using
  finite differences and automatic differentiation to be computed in an accelerated manner
  based on the sparsity pattern. Defaults to `nothing`, which means a color vector will be
  internally computed on demand when required. The cost of this operation is highly dependent
  on the sparsity pattern.

## iip: In-Place vs Out-Of-Place

For more details on this argument, see the ODEFunction documentation.

## specialize: Controlling Compilation and Specialization

For more details on this argument, see the ODEFunction documentation.

## Fields

The fields of the ODEFunction type directly match the names of the inputs.
"""
struct SDEFunction{iip, specialize, F, G, TMM, Ta, Tt, TJ, JVP, VJP, JP, SP, TW, TWt, TPJ,
    GG, S, S2, S3, O,
    TCV, SYS,
} <: AbstractSDEFunction{iip}
    f::F
    g::G
    mass_matrix::TMM
    analytic::Ta
    tgrad::Tt
    jac::TJ
    jvp::JVP
    vjp::VJP
    jac_prototype::JP
    sparsity::SP
    Wfact::TW
    Wfact_t::TWt
    paramjac::TPJ
    ggprime::GG
    syms::S
    indepsym::S2
    paramsyms::S3
    observed::O
    colorvec::TCV
    sys::SYS
end

TruncatedStacktraces.@truncate_stacktrace SDEFunction 1 2

@doc doc"""
    SplitSDEFunction{iip,F1,F2,G,TMM,C,Ta,Tt,TJ,JVP,VJP,JP,SP,TW,TWt,TPJ,S,S2,S3,O,TCV} <: AbstractSDEFunction{iip,specialize}

A representation of a split SDE function `f`, defined by:

```math
M \frac{du}{dt} = f_1(u,p,t) + f_2(u,p,t) + g(u,p,t) dW
```

and all of its related functions, such as the Jacobian of `f`, its gradient
with respect to time, and more. For all cases, `u0` is the initial condition,
`p` are the parameters, and `t` is the independent variable.

Generally, for SDE integrators the `f_1` portion should be considered the
"stiff portion of the model" with larger timescale separation, while the
`f_2` portion should be considered the "non-stiff portion". This interpretation
is directly used in integrators like IMEX (implicit-explicit integrators)
and exponential integrators.

## Constructor

```julia
SplitSDEFunction{iip,specialize}(f1,f2,g;
                 mass_matrix = __has_mass_matrix(f) ? f.mass_matrix : I,
                 analytic = __has_analytic(f) ? f.analytic : nothing,
                 tgrad= __has_tgrad(f) ? f.tgrad : nothing,
                 jac = __has_jac(f) ? f.jac : nothing,
                 jvp = __has_jvp(f) ? f.jvp : nothing,
                 vjp = __has_vjp(f) ? f.vjp : nothing,
                 ggprime = nothing,
                 jac_prototype = __has_jac_prototype(f) ? f.jac_prototype : nothing,
                 sparsity = __has_sparsity(f) ? f.sparsity : jac_prototype,
                 paramjac = __has_paramjac(f) ? f.paramjac : nothing,
                 syms = __has_syms(f) ? f.syms : nothing,
                 indepsym= __has_indepsym(f) ? f.indepsym : nothing,
                 paramsyms = __has_paramsyms(f) ? f.paramsyms : nothing,
                 colorvec = __has_colorvec(f) ? f.colorvec : nothing,
                 sys = __has_sys(f) ? f.sys : nothing)
```

Note that only the function `f` itself is required. All of the remaining functions
are optional for improving or accelerating the usage of `f`. These include:

- `mass_matrix`: the mass matrix `M` represented in the SDE function. Can be used
  to determine that the equation is actually a stochastic differential-algebraic equation (SDAE)
  if `M` is singular. Note that in this case special solvers are required, see the
  DAE solver page for more details: https://docs.sciml.ai/DiffEqDocs/stable/solvers/sdae_solve/.
  Must be an AbstractArray or an AbstractSciMLOperator.
- `analytic(u0,p,t)`: used to pass an analytical solution function for the analytical
  solution of the ODE. Generally only used for testing and development of the solvers.
- `tgrad(dT,u,p,t)` or dT=tgrad(u,p,t): returns ``\frac{\partial f_1(u,p,t)}{\partial t}``
- `jac(J,u,p,t)` or `J=jac(u,p,t)`: returns ``\frac{df_1}{du}``
- `jvp(Jv,v,u,p,t)` or `Jv=jvp(v,u,p,t)`: returns the directional derivative``\frac{df_1}{du} v``
- `vjp(Jv,v,u,p,t)` or `Jv=vjp(v,u,p,t)`: returns the adjoint derivative``\frac{df_1}{du}^\ast v``
- `ggprime(J,u,p,t)` or `J = ggprime(u,p,t)`: returns the Milstein derivative
  ``\frac{dg(u,p,t)}{du} g(u,p,t)``
- `jac_prototype`: a prototype matrix matching the type that matches the Jacobian. For example,
  if the Jacobian is tridiagonal, then an appropriately sized `Tridiagonal` matrix can be used
  as the prototype and integrators will specialize on this structure where possible. Non-structured
  sparsity patterns should use a `SparseMatrixCSC` with a correct sparsity pattern for the Jacobian.
  The default is `nothing`, which means a dense Jacobian.
- `paramjac(pJ,u,p,t)`: returns the parameter Jacobian ``\frac{df_1}{dp}``.
- `syms`: the symbol names for the elements of the equation. This should match `u0` in size. For
  example, if `u0 = [0.0,1.0]` and `syms = [:x, :y]`, this will apply a canonical naming to the
  values, allowing `sol[:x]` in the solution and automatically naming values in plots.
- `indepsym`: the canonical naming for the independent variable. Defaults to nothing, which
  internally uses `t` as the representation in any plots.
- `paramsyms`: the symbol names for the parameters of the equation. This should match `p` in
  size. For example, if `p = [0.0, 1.0]` and `paramsyms = [:a, :b]`, this will apply a canonical
  naming to the values, allowing `sol[:a]` in the solution.
- `colorvec`: a color vector according to the SparseDiffTools.jl definition for the sparsity
  pattern of the `jac_prototype`. This specializes the Jacobian construction when using
  finite differences and automatic differentiation to be computed in an accelerated manner
  based on the sparsity pattern. Defaults to `nothing`, which means a color vector will be
  internally computed on demand when required. The cost of this operation is highly dependent
  on the sparsity pattern.

## Note on the Derivative Definition

The derivatives, such as the Jacobian, are only defined on the `f1` portion of the split ODE.
This is used to treat the `f1` implicit while keeping the `f2` portion explicit.

## iip: In-Place vs Out-Of-Place

For more details on this argument, see the ODEFunction documentation.

## specialize: Controlling Compilation and Specialization

For more details on this argument, see the ODEFunction documentation.

## Fields

The fields of the SplitSDEFunction type directly match the names of the inputs.
"""
struct SplitSDEFunction{iip, specialize, F1, F2, G, TMM, C, Ta, Tt, TJ, JVP, VJP, JP, SP,
    TW,
    TWt, TPJ,
    S, S2, S3, O, TCV, SYS} <: AbstractSDEFunction{iip}
    f1::F1
    f2::F2
    g::G
    mass_matrix::TMM
    cache::C
    analytic::Ta
    tgrad::Tt
    jac::TJ
    jvp::JVP
    vjp::VJP
    jac_prototype::JP
    sparsity::SP
    Wfact::TW
    Wfact_t::TWt
    paramjac::TPJ
    syms::S
    indepsym::S2
    paramsyms::S3
    observed::O
    colorvec::TCV
    sys::SYS
end

TruncatedStacktraces.@truncate_stacktrace SplitSDEFunction 1 2

@doc doc"""
    DynamicalSDEFunction{iip,F1,F2,G,TMM,C,Ta,Tt,TJ,JVP,VJP,JP,SP,TW,TWt,TPJ,S,S2,S3,O,TCV} <: AbstractSDEFunction{iip,specialize}

A representation of an SDE function `f` and `g`, defined by:

```math
M du = f(u,p,t) dt + g(u,p,t) dW_t
```

as a partitioned ODE:

```math
M_1 du = f_1(u,p,t) dt + g(u,p,t) dW_t
M_2 du = f_2(u,p,t) dt + g(u,p,t) dW_t
```

and all of its related functions, such as the Jacobian of `f`, its gradient
with respect to time, and more. For all cases, `u0` is the initial condition,
`p` are the parameters, and `t` is the independent variable.

## Constructor

```julia
DynamicalSDEFunction{iip,specialize}(f1,f2;
                                    mass_matrix = __has_mass_matrix(f) ? f.mass_matrix : I,
                                    analytic = __has_analytic(f) ? f.analytic : nothing,
                                    tgrad= __has_tgrad(f) ? f.tgrad : nothing,
                                    jac = __has_jac(f) ? f.jac : nothing,
                                    jvp = __has_jvp(f) ? f.jvp : nothing,
                                    vjp = __has_vjp(f) ? f.vjp : nothing,
                                    ggprime=nothing,
                                    jac_prototype = __has_jac_prototype(f) ? f.jac_prototype : nothing,
                                    sparsity = __has_sparsity(f) ? f.sparsity : jac_prototype,
                                    paramjac = __has_paramjac(f) ? f.paramjac : nothing,
                                    syms = __has_syms(f) ? f.syms : nothing,
                                    indepsym= __has_indepsym(f) ? f.indepsym : nothing,
                                    paramsyms = __has_paramsyms(f) ? f.paramsyms : nothing,
                                    colorvec = __has_colorvec(f) ? f.colorvec : nothing,
                                    sys = __has_sys(f) ? f.sys : nothing)
```

Note that only the functions `f_i` themselves are required. These functions should
be given as `f_i!(du,u,p,t)` or `du = f_i(u,p,t)`. See the section on `iip`
for more details on in-place vs out-of-place handling.

All of the remaining functions are optional for improving or accelerating
the usage of `f`. These include:

- `mass_matrix`: the mass matrix `M_i` represented in the ODE function. Can be used
  to determine that the equation is actually a differential-algebraic equation (DAE)
  if `M` is singular. Note that in this case special solvers are required, see the
  DAE solver page for more details: https://docs.sciml.ai/DiffEqDocs/stable/dae_solve/.
  Must be an AbstractArray or an AbstractSciMLOperator. Should be given as a tuple
  of mass matrices, i.e. `(M_1, M_2)` for the mass matrices of equations 1 and 2
  respectively.
- `analytic(u0,p,t)`: used to pass an analytical solution function for the analytical
  solution of the ODE. Generally only used for testing and development of the solvers.
- `tgrad(dT,u,p,t)` or dT=tgrad(u,p,t): returns ``\frac{\partial f(u,p,t)}{\partial t}``
- `jac(J,u,p,t)` or `J=jac(u,p,t)`: returns ``\frac{df}{du}``
- `jvp(Jv,v,u,p,t)` or `Jv=jvp(v,u,p,t)`: returns the directional derivative``\frac{df}{du} v``
- `vjp(Jv,v,u,p,t)` or `Jv=vjp(v,u,p,t)`: returns the adjoint derivative``\frac{df}{du}^\ast v``
- `ggprime(J,u,p,t)` or `J = ggprime(u,p,t)`: returns the Milstein derivative
  ``\frac{dg(u,p,t)}{du} g(u,p,t)``
- `jac_prototype`: a prototype matrix matching the type that matches the Jacobian. For example,
  if the Jacobian is tridiagonal, then an appropriately sized `Tridiagonal` matrix can be used
  as the prototype and integrators will specialize on this structure where possible. Non-structured
  sparsity patterns should use a `SparseMatrixCSC` with a correct sparsity pattern for the Jacobian.
  The default is `nothing`, which means a dense Jacobian.
- `paramjac(pJ,u,p,t)`: returns the parameter Jacobian ``\frac{df}{dp}``.
- `syms`: the symbol names for the elements of the equation. This should match `u0` in size. For
  example, if `u0 = [0.0,1.0]` and `syms = [:x, :y]`, this will apply a canonical naming to the
  values, allowing `sol[:x]` in the solution and automatically naming values in plots.
- `indepsym`: the canonical naming for the independent variable. Defaults to nothing, which
  internally uses `t` as the representation in any plots.
- `colorvec`: a color vector according to the SparseDiffTools.jl definition for the sparsity
  pattern of the `jac_prototype`. This specializes the Jacobian construction when using
  finite differences and automatic differentiation to be computed in an accelerated manner
  based on the sparsity pattern. Defaults to `nothing`, which means a color vector will be
  internally computed on demand when required. The cost of this operation is highly dependent
  on the sparsity pattern.

## iip: In-Place vs Out-Of-Place

For more details on this argument, see the ODEFunction documentation.

## specialize: Controlling Compilation and Specialization

For more details on this argument, see the ODEFunction documentation.

## Fields

The fields of the DynamicalSDEFunction type directly match the names of the inputs.
"""
struct DynamicalSDEFunction{iip, specialize, F1, F2, G, TMM, C, Ta, Tt, TJ, JVP, VJP, JP,
    SP,
    TW, TWt,
    TPJ, S, S2, S3, O, TCV, SYS} <: AbstractSDEFunction{iip}
    # This is a direct copy of the SplitSDEFunction, maybe it's not necessary and the above can be used instead.
    f1::F1
    f2::F2
    g::G
    mass_matrix::TMM
    cache::C
    analytic::Ta
    tgrad::Tt
    jac::TJ
    jvp::JVP
    vjp::VJP
    jac_prototype::JP
    sparsity::SP
    Wfact::TW
    Wfact_t::TWt
    paramjac::TPJ
    syms::S
    indepsym::S2
    paramsyms::S3
    observed::O
    colorvec::TCV
    sys::SYS
end

TruncatedStacktraces.@truncate_stacktrace DynamicalSDEFunction 1 2

"""
$(TYPEDEF)
"""
abstract type AbstractRODEFunction{iip} <: AbstractDiffEqFunction{iip} end

@doc doc"""
    RODEFunction{iip,F,TMM,Ta,Tt,TJ,JVP,VJP,JP,SP,TW,TWt,TPJ,S,S2,S3,O,TCV} <: AbstractRODEFunction{iip,specialize}

A representation of a RODE function `f`, defined by:

```math
M \frac{du}{dt} = f(u,p,t,W)dt
```

and all of its related functions, such as the Jacobian of `f`, its gradient
with respect to time, and more. For all cases, `u0` is the initial condition,
`p` are the parameters, and `t` is the independent variable.

## Constructor

```julia
RODEFunction{iip,specialize}(f;
                           mass_matrix = __has_mass_matrix(f) ? f.mass_matrix : I,
                           analytic = __has_analytic(f) ? f.analytic : nothing,
                           tgrad= __has_tgrad(f) ? f.tgrad : nothing,
                           jac = __has_jac(f) ? f.jac : nothing,
                           jvp = __has_jvp(f) ? f.jvp : nothing,
                           vjp = __has_vjp(f) ? f.vjp : nothing,
                           jac_prototype = __has_jac_prototype(f) ? f.jac_prototype : nothing,
                           sparsity = __has_sparsity(f) ? f.sparsity : jac_prototype,
                           paramjac = __has_paramjac(f) ? f.paramjac : nothing,
                           syms = __has_syms(f) ? f.syms : nothing,
                           indepsym= __has_indepsym(f) ? f.indepsym : nothing,
                           paramsyms = __has_paramsyms(f) ? f.paramsyms : nothing,
                           colorvec = __has_colorvec(f) ? f.colorvec : nothing,
                           sys = __has_sys(f) ? f.sys : nothing,
                           analytic_full = __has_analytic_full(f) ? f.analytic_full : false)
```

Note that only the function `f` itself is required. This function should
be given as `f!(du,u,p,t,W)` or `du = f(u,p,t,W)`. See the section on `iip`
for more details on in-place vs out-of-place handling.

All of the remaining functions are optional for improving or accelerating
the usage of `f`. These include:

- `mass_matrix`: the mass matrix `M` represented in the RODE function. Can be used
  to determine that the equation is actually a random differential-algebraic equation (RDAE)
  if `M` is singular.
- `analytic`: (u0,p,t,W)` or `analytic(sol)`: used to pass an analytical solution function for the analytical
  solution of the RODE. Generally only used for testing and development of the solvers.
  The exact form depends on the field `analytic_full`.
- `analytic_full`: a boolean to indicate whether to use the form `analytic(u0,p,t,W)` (if `false`)
  or the form `analytic!(sol)` (if `true`). The former is expected to return the solution `u(t)` of
  the equation, given the initial condition `u0`, the parameter `p`, the current time `t` and the
  value `W=W(t)` of the noise at the given time `t`. The latter case is useful when the solution
  of the RODE depends on the whole history of the noise, which is available in `sol.W.W`, at
  times `sol.W.t`. In this case, `analytic(sol)` must mutate explicitly the field `sol.u_analytic`
  with the corresponding expected solution at `sol.W.t` or `sol.t`.
- `tgrad(dT,u,p,t,W)` or dT=tgrad(u,p,t,W): returns ``\frac{\partial f(u,p,t,W)}{\partial t}``
- `jac(J,u,p,t,W)` or `J=jac(u,p,t,W)`: returns ``\frac{df}{du}``
- `jvp(Jv,v,u,p,t,W)` or `Jv=jvp(v,u,p,t,W)`: returns the directional derivative``\frac{df}{du} v``
- `vjp(Jv,v,u,p,t,W)` or `Jv=vjp(v,u,p,t,W)`: returns the adjoint derivative``\frac{df}{du}^\ast v``
- `jac_prototype`: a prototype matrix matching the type that matches the Jacobian. For example,
  if the Jacobian is tridiagonal, then an appropriately sized `Tridiagonal` matrix can be used
  as the prototype and integrators will specialize on this structure where possible. Non-structured
  sparsity patterns should use a `SparseMatrixCSC` with a correct sparsity pattern for the Jacobian.
  The default is `nothing`, which means a dense Jacobian.
- `paramjac(pJ,u,p,t,W)`: returns the parameter Jacobian ``\frac{df}{dp}``.
- `syms`: the symbol names for the elements of the equation. This should match `u0` in size. For
  example, if `u0 = [0.0,1.0]` and `syms = [:x, :y]`, this will apply a canonical naming to the
  values, allowing `sol[:x]` in the solution and automatically naming values in plots.
- `indepsym`: the canonical naming for the independent variable. Defaults to nothing, which
  internally uses `t` as the representation in any plots.
- `paramsyms`: the symbol names for the parameters of the equation. This should match `p` in
  size. For example, if `p = [0.0, 1.0]` and `paramsyms = [:a, :b]`, this will apply a canonical
  naming to the values, allowing `sol[:a]` in the solution.
- `colorvec`: a color vector according to the SparseDiffTools.jl definition for the sparsity
  pattern of the `jac_prototype`. This specializes the Jacobian construction when using
  finite differences and automatic differentiation to be computed in an accelerated manner
  based on the sparsity pattern. Defaults to `nothing`, which means a color vector will be
  internally computed on demand when required. The cost of this operation is highly dependent
  on the sparsity pattern.

## iip: In-Place vs Out-Of-Place

For more details on this argument, see the ODEFunction documentation.

## specialize: Controlling Compilation and Specialization

For more details on this argument, see the ODEFunction documentation.

## Fields

The fields of the RODEFunction type directly match the names of the inputs.
"""
struct RODEFunction{iip, specialize, F, TMM, Ta, Tt, TJ, JVP, VJP, JP, SP, TW, TWt, TPJ, S,
    S2, S3, O, TCV, SYS,
} <:
       AbstractRODEFunction{iip}
    f::F
    mass_matrix::TMM
    analytic::Ta
    tgrad::Tt
    jac::TJ
    jvp::JVP
    vjp::VJP
    jac_prototype::JP
    sparsity::SP
    Wfact::TW
    Wfact_t::TWt
    paramjac::TPJ
    syms::S
    indepsym::S2
    paramsyms::S3
    observed::O
    colorvec::TCV
    sys::SYS
    analytic_full::Bool
end

TruncatedStacktraces.@truncate_stacktrace RODEFunction 1 2

"""
$(TYPEDEF)
"""
abstract type AbstractDAEFunction{iip} <: AbstractDiffEqFunction{iip} end

@doc doc"""
    DAEFunction{iip,F,Ta,Tt,TJ,JVP,VJP,JP,SP,TW,TWt,TPJ,S,S2,S3,O,TCV} <: AbstractDAEFunction{iip,specialize}

A representation of an implicit DAE function `f`, defined by:

```math
0 = f(\frac{du}{dt},u,p,t)
```

and all of its related functions, such as the Jacobian of `f`, its gradient
with respect to time, and more. For all cases, `u0` is the initial condition,
`p` are the parameters, and `t` is the independent variable.

## Constructor

```julia
DAEFunction{iip,specialize}(f;
                           analytic = __has_analytic(f) ? f.analytic : nothing,
                           jac = __has_jac(f) ? f.jac : nothing,
                           jvp = __has_jvp(f) ? f.jvp : nothing,
                           vjp = __has_vjp(f) ? f.vjp : nothing,
                           jac_prototype = __has_jac_prototype(f) ? f.jac_prototype : nothing,
                           sparsity = __has_sparsity(f) ? f.sparsity : jac_prototype,
                           syms = __has_syms(f) ? f.syms : nothing,
                           indepsym= __has_indepsym(f) ? f.indepsym : nothing,
                           paramsyms = __has_paramsyms(f) ? f.paramsyms : nothing,
                           colorvec = __has_colorvec(f) ? f.colorvec : nothing,
                           sys = __has_sys(f) ? f.sys : nothing)
```

Note that only the function `f` itself is required. This function should
be given as `f!(out,du,u,p,t)` or `out = f(du,u,p,t)`. See the section on `iip`
for more details on in-place vs out-of-place handling.

All of the remaining functions are optional for improving or accelerating
the usage of `f`. These include:

- `analytic(u0,p,t)`: used to pass an analytical solution function for the analytical
  solution of the ODE. Generally only used for testing and development of the solvers.
- `jac(J,du,u,p,gamma,t)` or `J=jac(du,u,p,gamma,t)`: returns the implicit DAE Jacobian
  defined as ``gamma \frac{dG}{d(du)} + \frac{dG}{du}``
- `jvp(Jv,v,du,u,p,gamma,t)` or `Jv=jvp(v,du,u,p,gamma,t)`: returns the directional
  derivative``\frac{df}{du} v``
- `vjp(Jv,v,du,u,p,gamma,t)` or `Jv=vjp(v,du,u,p,gamma,t)`: returns the adjoint
  derivative``\frac{df}{du}^\ast v``
- `jac_prototype`: a prototype matrix matching the type that matches the Jacobian. For example,
  if the Jacobian is tridiagonal, then an appropriately sized `Tridiagonal` matrix can be used
  as the prototype and integrators will specialize on this structure where possible. Non-structured
  sparsity patterns should use a `SparseMatrixCSC` with a correct sparsity pattern for the Jacobian.
  The default is `nothing`, which means a dense Jacobian.
- `syms`: the symbol names for the elements of the equation. This should match `u0` in size. For
  example, if `u0 = [0.0,1.0]` and `syms = [:x, :y]`, this will apply a canonical naming to the
  values, allowing `sol[:x]` in the solution and automatically naming values in plots.
- `indepsym`: the canonical naming for the independent variable. Defaults to nothing, which
  internally uses `t` as the representation in any plots.
- `paramsyms`: the symbol names for the parameters of the equation. This should match `p` in
  size. For example, if `p = [0.0, 1.0]` and `paramsyms = [:a, :b]`, this will apply a canonical
  naming to the values, allowing `sol[:a]` in the solution.
- `colorvec`: a color vector according to the SparseDiffTools.jl definition for the sparsity
  pattern of the `jac_prototype`. This specializes the Jacobian construction when using
  finite differences and automatic differentiation to be computed in an accelerated manner
  based on the sparsity pattern. Defaults to `nothing`, which means a color vector will be
  internally computed on demand when required. The cost of this operation is highly dependent
  on the sparsity pattern.

## iip: In-Place vs Out-Of-Place

For more details on this argument, see the ODEFunction documentation.

## specialize: Controlling Compilation and Specialization

For more details on this argument, see the ODEFunction documentation.

## Fields

The fields of the DAEFunction type directly match the names of the inputs.

## Examples


### Declaring Explicit Jacobians for DAEs

For fully implicit ODEs (`DAEProblem`s), a slightly different Jacobian function
is necessary. For the DAE

```math
G(du,u,p,t) = res
```

The Jacobian should be given in the form `gamma*dG/d(du) + dG/du ` where `gamma`
is given by the solver. This means that the signature is:

```julia
f(J,du,u,p,gamma,t)
```

For example, for the equation

```julia
function testjac(res,du,u,p,t)
  res[1] = du[1] - 2.0 * u[1] + 1.2 * u[1]*u[2]
  res[2] = du[2] -3 * u[2] - u[1]*u[2]
end
```

we would define the Jacobian as:

```julia
function testjac(J,du,u,p,gamma,t)
  J[1,1] = gamma - 2.0 + 1.2 * u[2]
  J[1,2] = 1.2 * u[1]
  J[2,1] = - 1 * u[2]
  J[2,2] = gamma - 3 - u[1]
  nothing
end
```

## Symbolically Generating the Functions

See the `modelingtoolkitize` function from
[ModelingToolkit.jl](https://docs.sciml.ai/ModelingToolkit/stable/) for
automatically symbolically generating the Jacobian and more from the
numerically-defined functions.
"""
struct DAEFunction{iip, specialize, F, Ta, Tt, TJ, JVP, VJP, JP, SP, TW, TWt, TPJ, S, S2,
    S3, O, TCV,
    SYS} <:
       AbstractDAEFunction{iip}
    f::F
    analytic::Ta
    tgrad::Tt
    jac::TJ
    jvp::JVP
    vjp::VJP
    jac_prototype::JP
    sparsity::SP
    Wfact::TW
    Wfact_t::TWt
    paramjac::TPJ
    syms::S
    indepsym::S2
    paramsyms::S3
    observed::O
    colorvec::TCV
    sys::SYS
end

TruncatedStacktraces.@truncate_stacktrace DAEFunction 1 2

"""
$(TYPEDEF)
"""
abstract type AbstractSDDEFunction{iip} <: AbstractDiffEqFunction{iip} end

@doc doc"""
    SDDEFunction{iip,F,G,TMM,Ta,Tt,TJ,JVP,VJP,JP,SP,TW,TWt,TPJ,GG,S,S2,S3,O,TCV} <: AbstractSDDEFunction{iip,specialize}

A representation of a SDDE function `f`, defined by:

```math
M du = f(u,h,p,t) dt + g(u,h,p,t) dW_t
```

and all of its related functions, such as the Jacobian of `f`, its gradient
with respect to time, and more. For all cases, `u0` is the initial condition,
`p` are the parameters, and `t` is the independent variable.

## Constructor

```julia
SDDEFunction{iip,specialize}(f,g;
                 mass_matrix = __has_mass_matrix(f) ? f.mass_matrix : I,
                 analytic = __has_analytic(f) ? f.analytic : nothing,
                 tgrad= __has_tgrad(f) ? f.tgrad : nothing,
                 jac = __has_jac(f) ? f.jac : nothing,
                 jvp = __has_jvp(f) ? f.jvp : nothing,
                 vjp = __has_vjp(f) ? f.vjp : nothing,
                 jac_prototype = __has_jac_prototype(f) ? f.jac_prototype : nothing,
                 sparsity = __has_sparsity(f) ? f.sparsity : jac_prototype,
                 paramjac = __has_paramjac(f) ? f.paramjac : nothing,
                 syms = __has_syms(f) ? f.syms : nothing,
                 indepsym= __has_indepsym(f) ? f.indepsym : nothing,
                 paramsyms = __has_paramsyms(f) ? f.paramsyms : nothing,
                 colorvec = __has_colorvec(f) ? f.colorvec : nothing
                 sys = __has_sys(f) ? f.sys : nothing)
```

Note that only the function `f` itself is required. This function should
be given as `f!(du,u,h,p,t)` or `du = f(u,h,p,t)`. See the section on `iip`
for more details on in-place vs out-of-place handling. The history function
`h` acts as an interpolator over time, i.e. `h(t)` with options matching
the solution interface, i.e. `h(t; save_idxs = 2)`.

All of the remaining functions are optional for improving or accelerating
the usage of `f`. These include:

- `mass_matrix`: the mass matrix `M` represented in the ODE function. Can be used
  to determine that the equation is actually a differential-algebraic equation (DAE)
  if `M` is singular. Note that in this case special solvers are required, see the
  DAE solver page for more details: https://docs.sciml.ai/DiffEqDocs/stable/solvers/dae_solve/.
  Must be an AbstractArray or an AbstractSciMLOperator.
- `analytic(u0,p,t)`: used to pass an analytical solution function for the analytical
  solution of the ODE. Generally only used for testing and development of the solvers.
- `tgrad(dT,u,h,p,t)` or dT=tgrad(u,p,t): returns ``\frac{\partial f(u,p,t)}{\partial t}``
- `jac(J,u,h,p,t)` or `J=jac(u,p,t)`: returns ``\frac{df}{du}``
- `jvp(Jv,v,h,u,p,t)` or `Jv=jvp(v,u,p,t)`: returns the directional derivative``\frac{df}{du} v``
- `vjp(Jv,v,h,u,p,t)` or `Jv=vjp(v,u,p,t)`: returns the adjoint derivative``\frac{df}{du}^\ast v``
- `jac_prototype`: a prototype matrix matching the type that matches the Jacobian. For example,
  if the Jacobian is tridiagonal, then an appropriately sized `Tridiagonal` matrix can be used
  as the prototype and integrators will specialize on this structure where possible. Non-structured
  sparsity patterns should use a `SparseMatrixCSC` with a correct sparsity pattern for the Jacobian.
  The default is `nothing`, which means a dense Jacobian.
- `paramjac(pJ,h,u,p,t)`: returns the parameter Jacobian ``\frac{df}{dp}``.
- `syms`: the symbol names for the elements of the equation. This should match `u0` in size. For
  example, if `u0 = [0.0,1.0]` and `syms = [:x, :y]`, this will apply a canonical naming to the
  values, allowing `sol[:x]` in the solution and automatically naming values in plots.
- `indepsym`: the canonical naming for the independent variable. Defaults to nothing, which
  internally uses `t` as the representation in any plots.
- `paramsyms`: the symbol names for the parameters of the equation. This should match `p` in
  size. For example, if `p = [0.0, 1.0]` and `paramsyms = [:a, :b]`, this will apply a canonical
  naming to the values, allowing `sol[:a]` in the solution.
- `colorvec`: a color vector according to the SparseDiffTools.jl definition for the sparsity
  pattern of the `jac_prototype`. This specializes the Jacobian construction when using
  finite differences and automatic differentiation to be computed in an accelerated manner
  based on the sparsity pattern. Defaults to `nothing`, which means a color vector will be
  internally computed on demand when required. The cost of this operation is highly dependent
  on the sparsity pattern.

## iip: In-Place vs Out-Of-Place

For more details on this argument, see the ODEFunction documentation.

## specialize: Controlling Compilation and Specialization

For more details on this argument, see the ODEFunction documentation.

## Fields

The fields of the DDEFunction type directly match the names of the inputs.
"""
struct SDDEFunction{iip, specialize, F, G, TMM, Ta, Tt, TJ, JVP, VJP, JP, SP, TW, TWt, TPJ,
    GG, S, S2, S3, O,
    TCV, SYS} <: AbstractSDDEFunction{iip}
    f::F
    g::G
    mass_matrix::TMM
    analytic::Ta
    tgrad::Tt
    jac::TJ
    jvp::JVP
    vjp::VJP
    jac_prototype::JP
    sparsity::SP
    Wfact::TW
    Wfact_t::TWt
    paramjac::TPJ
    ggprime::GG
    syms::S
    indepsym::S2
    paramsyms::S3
    observed::O
    colorvec::TCV
    sys::SYS
end

TruncatedStacktraces.@truncate_stacktrace SDDEFunction 1 2

"""
$(TYPEDEF)
"""
abstract type AbstractNonlinearFunction{iip} <: AbstractSciMLFunction{iip} end

@doc doc"""
    NonlinearFunction{iip,F,TMM,Ta,Tt,TJ,JVP,VJP,JP,SP,TW,TWt,TPJ,S,S2,O,TCV} <: AbstractNonlinearFunction{iip,specialize}

A representation of a nonlinear system of equations `f`, defined by:

```math
0 = f(u,p)
```

and all of its related functions, such as the Jacobian of `f`, its gradient
with respect to time, and more. For all cases, `u0` is the initial condition,
`p` are the parameters, and `t` is the independent variable.

## Constructor

```julia
NonlinearFunction{iip, specialize}(f;
                           analytic = __has_analytic(f) ? f.analytic : nothing,
                           jac = __has_jac(f) ? f.jac : nothing,
                           jvp = __has_jvp(f) ? f.jvp : nothing,
                           vjp = __has_vjp(f) ? f.vjp : nothing,
                           jac_prototype = __has_jac_prototype(f) ? f.jac_prototype : nothing,
                           sparsity = __has_sparsity(f) ? f.sparsity : jac_prototype,
                           paramjac = __has_paramjac(f) ? f.paramjac : nothing,
                           syms = __has_syms(f) ? f.syms : nothing,
                           paramsyms = __has_paramsyms(f) ? f.paramsyms : nothing,
                           colorvec = __has_colorvec(f) ? f.colorvec : nothing,
                           sys = __has_sys(f) ? f.sys : nothing)
```

Note that only the function `f` itself is required. This function should
be given as `f!(du,u,p)` or `du = f(u,p)`. See the section on `iip`
for more details on in-place vs out-of-place handling.

All of the remaining functions are optional for improving or accelerating
the usage of `f`. These include:

- `analytic(u0,p)`: used to pass an analytical solution function for the analytical
  solution of the ODE. Generally only used for testing and development of the solvers.
- `jac(J,u,p)` or `J=jac(u,p)`: returns ``\frac{df}{du}``
- `jvp(Jv,v,u,p)` or `Jv=jvp(v,u,p)`: returns the directional derivative``\frac{df}{du} v``
- `vjp(Jv,v,u,p)` or `Jv=vjp(v,u,p)`: returns the adjoint derivative``\frac{df}{du}^\ast v``
- `jac_prototype`: a prototype matrix matching the type that matches the Jacobian. For example,
  if the Jacobian is tridiagonal, then an appropriately sized `Tridiagonal` matrix can be used
  as the prototype and integrators will specialize on this structure where possible. Non-structured
  sparsity patterns should use a `SparseMatrixCSC` with a correct sparsity pattern for the Jacobian.
  The default is `nothing`, which means a dense Jacobian.
- `paramjac(pJ,u,p)`: returns the parameter Jacobian ``\frac{df}{dp}``.
- `syms`: the symbol names for the elements of the equation. This should match `u0` in size. For
  example, if `u0 = [0.0,1.0]` and `syms = [:x, :y]`, this will apply a canonical naming to the
  values, allowing `sol[:x]` in the solution and automatically naming values in plots.
- `paramsyms`: the symbol names for the parameters of the equation. This should match `p` in
  size. For example, if `p = [0.0, 1.0]` and `paramsyms = [:a, :b]`, this will apply a canonical
  naming to the values, allowing `sol[:a]` in the solution.
- `colorvec`: a color vector according to the SparseDiffTools.jl definition for the sparsity
  pattern of the `jac_prototype`. This specializes the Jacobian construction when using
  finite differences and automatic differentiation to be computed in an accelerated manner
  based on the sparsity pattern. Defaults to `nothing`, which means a color vector will be
  internally computed on demand when required. The cost of this operation is highly dependent
  on the sparsity pattern.

## iip: In-Place vs Out-Of-Place

For more details on this argument, see the ODEFunction documentation.

## specialize: Controlling Compilation and Specialization

For more details on this argument, see the ODEFunction documentation.

## Fields

The fields of the NonlinearFunction type directly match the names of the inputs.
"""
struct NonlinearFunction{iip, specialize, F, TMM, Ta, Tt, TJ, JVP, VJP, JP, SP, TW, TWt,
    TPJ,
    S, S2, O, TCV,
    SYS,
} <: AbstractNonlinearFunction{iip}
    f::F
    mass_matrix::TMM
    analytic::Ta
    tgrad::Tt
    jac::TJ
    jvp::JVP
    vjp::VJP
    jac_prototype::JP
    sparsity::SP
    Wfact::TW
    Wfact_t::TWt
    paramjac::TPJ
    syms::S
    paramsyms::S2
    observed::O
    colorvec::TCV
    sys::SYS
end

TruncatedStacktraces.@truncate_stacktrace NonlinearFunction 1 2

"""
$(TYPEDEF)
"""
abstract type AbstractIntervalNonlinearFunction{iip} <: AbstractSciMLFunction{iip} end

@doc doc"""
    IntervalNonlinearFunction{iip, specialize, F, Ta, S, S2, O, SYS} <: AbstractIntervalNonlinearFunction{iip,specialize}

A representation of an interval nonlinear system of equations `f`, defined by:

```math
f(t,p) = u = 0
```

and all of its related functions. For all cases, `p` are the parameters and `t` is the
interval variable.

## Constructor

```julia
IntervalNonlinearFunction{iip, specialize}(f;
                           analytic = __has_analytic(f) ? f.analytic : nothing,
                           syms = __has_syms(f) ? f.syms : nothing,
                           paramsyms = __has_paramsyms(f) ? f.paramsyms : nothing,
                           sys = __has_sys(f) ? f.sys : nothing)
```

Note that only the function `f` itself is required. This function should
be given as `f!(u,t,p)` or `u = f(t,p)`. See the section on `iip`
for more details on in-place vs out-of-place handling.

All of the remaining functions are optional for improving or accelerating
the usage of `f`. These include:

- `analytic(p)`: used to pass an analytical solution function for the analytical
  solution of the ODE. Generally only used for testing and development of the solvers.
- `syms`: the symbol names for the elements of the equation. This should match `u0` in size. For
  example, if `u0 = [0.0,1.0]` and `syms = [:x, :y]`, this will apply a canonical naming to the
  values, allowing `sol[:x]` in the solution and automatically naming values in plots.
- `paramsyms`: the symbol names for the parameters of the equation. This should match `p` in
  size. For example, if `p = [0.0, 1.0]` and `paramsyms = [:a, :b]`, this will apply a canonical
  naming to the values, allowing `sol[:a]` in the solution.

## iip: In-Place vs Out-Of-Place

For more details on this argument, see the ODEFunction documentation.

## specialize: Controlling Compilation and Specialization

For more details on this argument, see the ODEFunction documentation.

## Fields

The fields of the IntervalNonlinearFunction type directly match the names of the inputs.
"""
struct IntervalNonlinearFunction{iip, specialize, F, Ta,
    S, S2, O, SYS,
} <: AbstractIntervalNonlinearFunction{iip}
    f::F
    analytic::Ta
    syms::S
    paramsyms::S2
    observed::O
    sys::SYS
end

TruncatedStacktraces.@truncate_stacktrace IntervalNonlinearFunction 1 2

"""
    OptimizationFunction{iip,AD,F,G,H,HV,C,CJ,CH,HP,CJP,CHP,S,S2,HCV,CJCV,CHCV} <: AbstractOptimizationFunction{iip,specialize}

A representation of an optimization of an objective function `f`, defined by:

```math
\\min_{u} f(u,p)
```

and all of its related functions, such as the gradient of `f`, its Hessian,
and more. For all cases, `u` is the state and `p` are the parameters.

## Constructor

```julia
OptimizationFunction{iip}(f, adtype::AbstractADType = NoAD();
                          grad = nothing, hess = nothing, hv = nothing,
                          cons = nothing, cons_j = nothing, cons_h = nothing,
                          lag_h = nothing,
                          hess_prototype = nothing, cons_jac_prototype = __has_jac_prototype(f) ? f.jac_prototype : nothing,
                          cons_hess_prototype = nothing,
                          lag_hess_prototype = nothing,
                          syms = __has_syms(f) ? f.syms : nothing,
                          paramsyms = __has_paramsyms(f) ? f.paramsyms : nothing,
                          observed = __has_observed(f) ? f.observed : DEFAULT_OBSERVED_NO_TIME,
                          hess_colorvec = __has_colorvec(f) ? f.colorvec : nothing,
                          cons_jac_colorvec = __has_colorvec(f) ? f.colorvec : nothing,
                          cons_hess_colorvec = __has_colorvec(f) ? f.colorvec : nothing,
                          lag_hess_colorvec = nothing,
                          sys = __has_sys(f) ? f.sys : nothing)
```

## Positional Arguments

- `f(u,p)`: the function to optimize. `u` are the state variables and `p` are the hyperparameters of the optimization.
  This function should return a scalar.
- `adtype`: see the section "Defining Optimization Functions via AD"

## Keyword Arguments

- `grad(G,u,p)` or `G=grad(u,p)`: the gradient of `f` with respect to `u`
- `hess(H,u,p)` or `H=hess(u,p)`: the Hessian of `f` with respect to `u`
- `hv(Hv,u,v,p)` or `Hv=hv(u,v,p)`: the Hessian-vector product ``(d^2 f / du^2) v``.
- `cons(res,x,p)` or `cons(x,p)` : the constraints function, should mutate or return a vector
    with value of the `i`th constraint, evaluated at the current values of variables
    inside the optimization routine. This takes just the function evaluations
    and the equality or inequality assertion is applied by the solver based on the constraint
    bounds passed as `lcons` and `ucons` to [`OptimizationProblem`](@ref), in case of equality
    constraints `lcons` and `ucons` should be passed equal values.
- `cons_j(res,x,p)` or `res=cons_j(x,p)`: the Jacobian of the constraints.
- `cons_h(res,x,p)` or `res=cons_h(x,p)`: the Hessian of the constraints, provided as
   an array of Hessians, with `res[i]` being the Hessian with respect to the `i`th output on `cons`.
- `lag_h(res,x,sigma,mu,p)` or `res=lag_h(x,sigma,mu,p)`: the Hessian of the Lagrangian,
    where `sigma` is a multiplier of the cost function and `mu` are the Lagrange multipliers
    multiplying the constraints. This can be provided instead of `hess` and `cons_h`
    to solvers that directly use the Hessian of the Lagrangian.
- `paramjac(pJ,u,p)`: returns the parameter Jacobian ``df/dp``.
- `hess_prototype`: a prototype matrix matching the type that matches the Hessian. For example,
  if the Hessian is tridiagonal, then an appropriately sized `Hessian` matrix can be used
  as the prototype and integrators will specialize on this structure where possible. Non-structured
  sparsity patterns should use a `SparseMatrixCSC` with a correct sparsity pattern for the Hessian.
  The default is `nothing`, which means a dense Hessian.
- `cons_jac_prototype`: a prototype matrix matching the type that matches the constraint Jacobian.
  The default is `nothing`, which means a dense constraint Jacobian.
- `cons_hess_prototype`: a prototype matrix matching the type that matches the constraint Hessian.
  This is defined as an array of matrices, where `hess[i]` is the Hessian w.r.t. the `i`th output.
  For example, if the Hessian is sparse, then `hess` is a `Vector{SparseMatrixCSC}`.
  The default is `nothing`, which means a dense constraint Hessian.
- `syms`: the symbol names for the elements of the equation. This should match `u0` in size. For
  example, if `u = [0.0,1.0]` and `syms = [:x, :y]`, this will apply a canonical naming to the
  values, allowing `sol[:x]` in the solution and automatically naming values in plots.
- `paramsyms`: the symbol names for the parameters of the equation. This should match `p` in
  size. For example, if `p = [0.0, 1.0]` and `paramsyms = [:a, :b]`, this will apply a canonical
  naming to the values, allowing `sol[:a]` in the solution.
- `hess_colorvec`: a color vector according to the SparseDiffTools.jl definition for the sparsity
  pattern of the `hess_prototype`. This specializes the Hessian construction when using
  finite differences and automatic differentiation to be computed in an accelerated manner
  based on the sparsity pattern. Defaults to `nothing`, which means a color vector will be
  internally computed on demand when required. The cost of this operation is highly dependent
  on the sparsity pattern.
- `cons_jac_colorvec`: a color vector according to the SparseDiffTools.jl definition for the sparsity
  pattern of the `cons_jac_prototype`.
- `cons_hess_colorvec`: an array of color vector according to the SparseDiffTools.jl definition for
  the sparsity pattern of the `cons_hess_prototype`.

## Defining Optimization Functions Via AD

While using the keyword arguments gives the user control over defining
all the possible functions, the simplest way to handle the generation
of an `OptimizationFunction` is by specifying an AD type. By doing so,
this will automatically fill in all the extra functions. For example,

```julia
OptimizationFunction(f,AutoZygote())
```

will use [Zygote.jl](https://docs.sciml.ai/Zygote.jl/stable/) to define
all of the necessary functions. Note that if any functions are defined
directly, the auto-AD definition does not overwrite the user's choice.

Each of the AD-based constructors are documented separately via their
own dispatches.

## iip: In-Place vs Out-Of-Place

For more details on this argument, see the ODEFunction documentation.

## specialize: Controlling Compilation and Specialization

For more details on this argument, see the ODEFunction documentation.

## Fields

The fields of the OptimizationFunction type directly match the names of the inputs.
"""
struct OptimizationFunction{iip, AD, F, G, H, HV, C, CJ, CH, LH, HP, CJP, CHP, LHP, S, S2,
    O, HCV,
    CJCV,
    CHCV, LHCV, EX, CEX, SYS} <: AbstractOptimizationFunction{iip}
    f::F
    adtype::AD
    grad::G
    hess::H
    hv::HV
    cons::C
    cons_j::CJ
    cons_h::CH
    lag_h::LH
    hess_prototype::HP
    cons_jac_prototype::CJP
    cons_hess_prototype::CHP
    lag_hess_prototype::LHP
    syms::S
    paramsyms::S2
    observed::O
    hess_colorvec::HCV
    cons_jac_colorvec::CJCV
    cons_hess_colorvec::CHCV
    lag_hess_colorvec::LHCV
    expr::EX
    cons_expr::CEX
    sys::SYS
end

<<<<<<< HEAD
"""
$(TYPEDEF)
"""
abstract type AbstractBVPFunction{iip} <:
              AbstractDiffEqFunction{iip} end

@doc doc"""
    BVPFunction{iip,F,TMM,Ta,Tt,TJ,JVP,VJP,JP,SP,TW,TWt,TPJ,S,S2,S3,O,TCV} <: AbstractBVPFunction{iip,specialize}

A representation of a BVP function `f`, defined by:

```math
\frac{du}{dt}=f(u,p,t)
```

and all of its related functions, such as the Jacobian of `f`, its gradient
with respect to time, and more. For all cases, `u0` is the initial condition,
`p` are the parameters, and `t` is the independent variable.

```julia
BVPFunction{iip,specialize}(f;
                           mass_matrix = __has_mass_matrix(f) ? f.mass_matrix : I,
                           analytic = __has_analytic(f) ? f.analytic : nothing,
                           tgrad= __has_tgrad(f) ? f.tgrad : nothing,
                           jac = __has_jac(f) ? f.jac : nothing,
                           jvp = __has_jvp(f) ? f.jvp : nothing,
                           vjp = __has_vjp(f) ? f.vjp : nothing,
                           jac_prototype = __has_jac_prototype(f) ? f.jac_prototype : nothing,
                           sparsity = __has_sparsity(f) ? f.sparsity : jac_prototype,
                           paramjac = __has_paramjac(f) ? f.paramjac : nothing,
                           syms = __has_syms(f) ? f.syms : nothing,
                           indepsym= __has_indepsym(f) ? f.indepsym : nothing,
                           paramsyms = __has_paramsyms(f) ? f.paramsyms : nothing,
                           colorvec = __has_colorvec(f) ? f.colorvec : nothing,
                           sys = __has_sys(f) ? f.sys : nothing)
```

Note that only the function `f` itself is required. This function should
be given as `f!(out,du,u,p,t)` or `out = f(du,u,p,t)`. See the section on `iip`
for more details on in-place vs out-of-place handling.

All of the remaining functions are optional for improving or accelerating
the usage of `f`. These include:

- `mass_matrix`: the mass matrix `M` represented in the BVP function. Can be used
  to determine that the equation is actually a BVP for differential algebraic equation (DAE)
  if `M` is singular.
- `analytic(u0,p,t)`: used to pass an analytical solution function for the analytical
  solution of the BVP. Generally only used for testing and development of the solvers.
- `tgrad(dT,u,h,p,t)` or dT=tgrad(u,p,t): returns ``\frac{\partial f(u,p,t)}{\partial t}``
- `jac(J,du,u,p,gamma,t)` or `J=jac(du,u,p,gamma,t)`: returns ``\frac{df}{du}``
- `jvp(Jv,v,du,u,p,gamma,t)` or `Jv=jvp(v,du,u,p,gamma,t)`: returns the directional
  derivative``\frac{df}{du} v``
- `vjp(Jv,v,du,u,p,gamma,t)` or `Jv=vjp(v,du,u,p,gamma,t)`: returns the adjoint
  derivative``\frac{df}{du}^\ast v``
- `jac_prototype`: a prototype matrix matching the type that matches the Jacobian. For example,
  if the Jacobian is tridiagonal, then an appropriately sized `Tridiagonal` matrix can be used
  as the prototype and integrators will specialize on this structure where possible. Non-structured
  sparsity patterns should use a `SparseMatrixCSC` with a correct sparsity pattern for the Jacobian.
  The default is `nothing`, which means a dense Jacobian.
- `paramjac(pJ,u,p,t)`: returns the parameter Jacobian ``\frac{df}{dp}``.
- `syms`: the symbol names for the elements of the equation. This should match `u0` in size. For
  example, if `u0 = [0.0,1.0]` and `syms = [:x, :y]`, this will apply a canonical naming to the
  values, allowing `sol[:x]` in the solution and automatically naming values in plots.
- `indepsym`: the canonical naming for the independent variable. Defaults to nothing, which
  internally uses `t` as the representation in any plots.
- `paramsyms`: the symbol names for the parameters of the equation. This should match `p` in
  size. For example, if `p = [0.0, 1.0]` and `paramsyms = [:a, :b]`, this will apply a canonical
  naming to the values, allowing `sol[:a]` in the solution.
- `colorvec`: a color vector according to the SparseDiffTools.jl definition for the sparsity
  pattern of the `jac_prototype`. This specializes the Jacobian construction when using
  finite differences and automatic differentiation to be computed in an accelerated manner
  based on the sparsity pattern. Defaults to `nothing`, which means a color vector will be
  internally computed on demand when required. The cost of this operation is highly dependent
  on the sparsity pattern.

## iip: In-Place vs Out-Of-Place

For more details on this argument, see the ODEFunction documentation.

## specialize: Controlling Compilation and Specialization

For more details on this argument, see the ODEFunction documentation.

## Fields

The fields of the BVPFunction type directly match the names of the inputs.
"""
struct BVPFunction{iip, specialize, F, TMM, Ta, Tt, TJ, JVP, VJP, JP, SP, TW, TWt,
                   TPJ,
                   S, S2, S3, O, TCV,
                   SYS} <:
                   AbstractBVPFunction{iip}
    f::F
    mass_matrix::TMM
    analytic::Ta
    tgrad::Tt
    jac::TJ
    jvp::JVP
    vjp::VJP
    jac_prototype::JP
    sparsity::SP
    Wfact::TW
    Wfact_t::TWt
    paramjac::TPJ
    syms::S
    indepsym::S2
    paramsyms::S3
    observed::O
    colorvec::TCV
    sys::SYS
end

=======
TruncatedStacktraces.@truncate_stacktrace OptimizationFunction 1 2
>>>>>>> cce1ce0b

######### Backwards Compatibility Overloads

(f::ODEFunction)(args...) = f.f(args...)
(f::NonlinearFunction)(args...) = f.f(args...)
(f::IntervalNonlinearFunction)(args...) = f.f(args...)

function (f::DynamicalODEFunction)(u, p, t)
    ArrayPartition(f.f1(u.x[1], u.x[2], p, t), f.f2(u.x[1], u.x[2], p, t))
end
function (f::DynamicalODEFunction)(du, u, p, t)
    f.f1(du.x[1], u.x[1], u.x[2], p, t)
    f.f2(du.x[2], u.x[1], u.x[2], p, t)
end

(f::SplitFunction)(u, p, t) = f.f1(u, p, t) + f.f2(u, p, t)
function (f::SplitFunction)(du, u, p, t)
    f.f1(f.cache, u, p, t)
    f.f2(du, u, p, t)
    du .+= f.cache
end

(f::DiscreteFunction)(args...) = f.f(args...)
(f::ImplicitDiscreteFunction)(args...) = f.f(args...)
(f::DAEFunction)(args...) = f.f(args...)
(f::DDEFunction)(args...) = f.f(args...)

function (f::DynamicalDDEFunction)(u, h, p, t)
    ArrayPartition(f.f1(u.x[1], u.x[2], h, p, t), f.f2(u.x[1], u.x[2], h, p, t))
end
function (f::DynamicalDDEFunction)(du, u, h, p, t)
    f.f1(du.x[1], u.x[1], u.x[2], h, p, t)
    f.f2(du.x[2], u.x[1], u.x[2], h, p, t)
end
function Base.getproperty(f::DynamicalDDEFunction, name::Symbol)
    if name === :f
        # Use the f property as an alias for calling the function itself, so DynamicalDDEFunction fits the same interface as DDEFunction as expected by the ODEFunctionWrapper in DelayDiffEq.jl.
        return f
    end
    return getfield(f, name)
end

(f::SDEFunction)(args...) = f.f(args...)
(f::SDDEFunction)(args...) = f.f(args...)
(f::SplitSDEFunction)(u, p, t) = f.f1(u, p, t) + f.f2(u, p, t)

function (f::SplitSDEFunction)(du, u, p, t)
    f.f1(f.cache, u, p, t)
    f.f2(du, u, p, t)
    du .+= f.cache
end

(f::RODEFunction)(args...) = f.f(args...)

(f::BVPFunction)(args...) = f.f(args...)

######### Basic Constructor

function ODEFunction{iip, specialize}(f;
    mass_matrix = __has_mass_matrix(f) ? f.mass_matrix :
                  I,
    analytic = __has_analytic(f) ? f.analytic : nothing,
    tgrad = __has_tgrad(f) ? f.tgrad : nothing,
    jac = __has_jac(f) ? f.jac : nothing,
    jvp = __has_jvp(f) ? f.jvp : nothing,
    vjp = __has_vjp(f) ? f.vjp : nothing,
    jac_prototype = __has_jac_prototype(f) ?
                    f.jac_prototype :
                    nothing,
    sparsity = __has_sparsity(f) ? f.sparsity :
               jac_prototype,
    Wfact = __has_Wfact(f) ? f.Wfact : nothing,
    Wfact_t = __has_Wfact_t(f) ? f.Wfact_t : nothing,
    W_prototype = __has_W_prototype(f) ? f.W_prototype : nothing,
    paramjac = __has_paramjac(f) ? f.paramjac : nothing,
    syms = __has_syms(f) ? f.syms : nothing,
    indepsym = __has_indepsym(f) ? f.indepsym : nothing,
    paramsyms = __has_paramsyms(f) ? f.paramsyms :
                nothing,
    observed = __has_observed(f) ? f.observed :
               DEFAULT_OBSERVED,
    colorvec = __has_colorvec(f) ? f.colorvec : nothing,
    sys = __has_sys(f) ? f.sys : nothing) where {iip,
    specialize,
}
    if mass_matrix === I && typeof(f) <: Tuple
        mass_matrix = ((I for i in 1:length(f))...,)
    end

    if (specialize === FunctionWrapperSpecialize) &&
       !(f isa FunctionWrappersWrappers.FunctionWrappersWrapper)
        error("FunctionWrapperSpecialize must be used on the problem constructor for access to u0, p, and t types!")
    end

    if jac === nothing && isa(jac_prototype, AbstractSciMLOperator)
        if iip
            jac = update_coefficients! #(J,u,p,t)
        else
            jac = (u, p, t) -> update_coefficients(deepcopy(jac_prototype), u, p, t)
        end
    end

    if jac_prototype !== nothing && colorvec === nothing &&
       ArrayInterface.fast_matrix_colors(jac_prototype)
        _colorvec = ArrayInterface.matrix_colors(jac_prototype)
    else
        _colorvec = colorvec
    end

    jaciip = jac !== nothing ? isinplace(jac, 4, "jac", iip) : iip
    tgradiip = tgrad !== nothing ? isinplace(tgrad, 4, "tgrad", iip) : iip
    jvpiip = jvp !== nothing ? isinplace(jvp, 5, "jvp", iip) : iip
    vjpiip = vjp !== nothing ? isinplace(vjp, 5, "vjp", iip) : iip
    Wfactiip = Wfact !== nothing ? isinplace(Wfact, 5, "Wfact", iip) : iip
    Wfact_tiip = Wfact_t !== nothing ? isinplace(Wfact_t, 5, "Wfact_t", iip) : iip
    paramjaciip = paramjac !== nothing ? isinplace(paramjac, 4, "paramjac", iip) : iip

    nonconforming = (jaciip, tgradiip, jvpiip, vjpiip, Wfactiip, Wfact_tiip,
        paramjaciip) .!= iip
    if any(nonconforming)
        nonconforming = findall(nonconforming)
        functions = ["jac", "tgrad", "jvp", "vjp", "Wfact", "Wfact_t", "paramjac"][nonconforming]
        throw(NonconformingFunctionsError(functions))
    end

    if specialize === NoSpecialize
        ODEFunction{iip, specialize,
            Any, Any, Any, Any,
            Any, Any, Any, typeof(jac_prototype),
            typeof(sparsity), Any, Any, typeof(W_prototype), Any,
            typeof(syms), typeof(indepsym), typeof(paramsyms), Any,
            typeof(_colorvec),
            typeof(sys)}(f, mass_matrix, analytic, tgrad, jac,
            jvp, vjp, jac_prototype, sparsity, Wfact,
            Wfact_t, paramjac, syms, indepsym, paramsyms,
            observed, _colorvec, sys)
    elseif specialize === false
        ODEFunction{iip, FunctionWrapperSpecialize,
            typeof(f), typeof(mass_matrix), typeof(analytic), typeof(tgrad),
            typeof(jac), typeof(jvp), typeof(vjp), typeof(jac_prototype),
            typeof(sparsity), typeof(Wfact), typeof(Wfact_t), typeof(W_prototype), typeof(paramjac),
            typeof(syms), typeof(indepsym), typeof(paramsyms), typeof(observed),
            typeof(_colorvec),
            typeof(sys)}(f, mass_matrix, analytic, tgrad, jac,
            jvp, vjp, jac_prototype, sparsity, Wfact,
            Wfact_t, W_prototype, paramjac, syms, indepsym, paramsyms,
            observed, _colorvec, sys)
    else
        ODEFunction{iip, specialize,
            typeof(f), typeof(mass_matrix), typeof(analytic), typeof(tgrad),
            typeof(jac), typeof(jvp), typeof(vjp), typeof(jac_prototype),
            typeof(sparsity), typeof(Wfact), typeof(Wfact_t), typeof(W_prototype), typeof(paramjac),
            typeof(syms), typeof(indepsym), typeof(paramsyms), typeof(observed),
            typeof(_colorvec),
            typeof(sys)}(f, mass_matrix, analytic, tgrad, jac,
            jvp, vjp, jac_prototype, sparsity, Wfact,
            Wfact_t, W_prototype, paramjac, syms, indepsym, paramsyms,
            observed, _colorvec, sys)
    end
end

function ODEFunction{iip}(f; kwargs...) where {iip}
    ODEFunction{iip, FullSpecialize}(f; kwargs...)
end
ODEFunction{iip}(f::ODEFunction; kwargs...) where {iip} = f
ODEFunction(f; kwargs...) = ODEFunction{isinplace(f, 4), FullSpecialize}(f; kwargs...)
ODEFunction(f::ODEFunction; kwargs...) = f

function unwrapped_f(f::ODEFunction, newf = unwrapped_f(f.f))
    if specialization(f) === NoSpecialize
        ODEFunction{isinplace(f), specialization(f), Any, Any, Any,
            Any, Any, Any, Any, typeof(f.jac_prototype),
            typeof(f.sparsity), Any, Any, Any,
            typeof(f.syms), Any, Any, Any, typeof(f.colorvec),
            typeof(f.sys)}(newf, f.mass_matrix, f.analytic, f.tgrad, f.jac,
            f.jvp, f.vjp, f.jac_prototype, f.sparsity, f.Wfact,
            f.Wfact_t, f.W_prototype, f.paramjac, f.syms, f.indepsym, f.paramsyms,
            f.observed, f.colorvec, f.sys)
    else
        ODEFunction{isinplace(f), specialization(f), typeof(newf), typeof(f.mass_matrix),
            typeof(f.analytic), typeof(f.tgrad),
            typeof(f.jac), typeof(f.jvp), typeof(f.vjp), typeof(f.jac_prototype),
            typeof(f.sparsity), typeof(f.Wfact), typeof(f.Wfact_t), typeof(f.W_prototype),
            typeof(f.paramjac),
            typeof(f.syms), typeof(f.indepsym), typeof(f.paramsyms),
            typeof(f.observed), typeof(f.colorvec),
            typeof(f.sys)}(newf, f.mass_matrix, f.analytic, f.tgrad, f.jac,
            f.jvp, f.vjp, f.jac_prototype, f.sparsity, f.Wfact,
            f.Wfact_t, f.W_prototype, f.paramjac, f.syms, f.indepsym, f.paramsyms,
            f.observed, f.colorvec, f.sys)
    end
end

"""
$(SIGNATURES)

Converts a NonlinearFunction into an ODEFunction.
"""
function ODEFunction(f::NonlinearFunction)
    iip = isinplace(f)
    ODEFunction{iip}(f)
end

function ODEFunction{iip}(f::NonlinearFunction) where {iip}
    _f = iip ? (du, u, p, t) -> (f.f(du, u, p); nothing) : (u, p, t) -> f.f(u, p)
    if f.analytic !== nothing
        _analytic = (u0, p, t) -> f.analytic(u0, p)
    else
        _analytic = nothing
    end
    if f.jac !== nothing
        _jac = iip ? (J, u, p, t) -> (f.jac(J, u, p); nothing) : (u, p, t) -> f.jac(u, p)
    else
        _jac = nothing
    end
    if f.jvp !== nothing
        _jvp = iip ? (Jv, u, p, t) -> (f.jvp(Jv, u, p); nothing) : (u, p, t) -> f.jvp(u, p)
    else
        _jvp = nothing
    end
    if f.vjp !== nothing
        _vjp = iip ? (vJ, u, p, t) -> (f.vjp(vJ, u, p); nothing) : (u, p, t) -> f.vjp(u, p)
    else
        _vjp = nothing
    end

    ODEFunction{iip, specialization(f)}(_f;
        mass_matrix = f.mass_matrix,
        analytic = _analytic,
        jac = _jac,
        jvp = _jvp,
        vjp = _vjp,
        jac_prototype = f.jac_prototype,
        sparsity = f.sparsity,
        paramjac = f.paramjac,
        syms = f.syms,
        indepsym = nothing,
        paramsyms = f.paramsyms,
        observed = f.observed,
        colorvec = f.colorvec)
end

"""
$(SIGNATURES)

Converts an ODEFunction into a NonlinearFunction.
"""
function NonlinearFunction(f::ODEFunction)
    iip = isinplace(f)
    NonlinearFunction{iip}(f)
end

function NonlinearFunction{iip}(f::ODEFunction) where {iip}
    _f = iip ? (du, u, p) -> (f.f(du, u, p, Inf); nothing) : (u, p) -> f.f(u, p, Inf)
    if f.analytic !== nothing
        _analytic = (u0, p) -> f.analytic(u0, p, Inf)
    else
        _analytic = nothing
    end
    if f.jac !== nothing
        _jac = iip ? (J, u, p) -> (f.jac(J, u, p, Inf); nothing) :
               (u, p) -> f.jac(u, p, Inf)
    else
        _jac = nothing
    end
    if f.jvp !== nothing
        _jvp = iip ? (Jv, u, p) -> (f.jvp(Jv, u, p, Inf); nothing) :
               (u, p) -> f.jvp(u, p, Inf)
    else
        _jvp = nothing
    end
    if f.vjp !== nothing
        _vjp = iip ? (vJ, u, p) -> (f.vjp(vJ, u, p, Inf); nothing) :
               (u, p) -> f.vjp(u, p, Inf)
    else
        _vjp = nothing
    end

    NonlinearFunction{iip, specialization(f)}(_f;
        analytic = _analytic,
        jac = _jac,
        jvp = _jvp,
        vjp = _vjp,
        jac_prototype = f.jac_prototype,
        sparsity = f.sparsity,
        paramjac = f.paramjac,
        syms = f.syms,
        paramsyms = f.paramsyms,
        observed = f.observed,
        colorvec = f.colorvec)
end

@add_kwonly function SplitFunction(f1, f2, mass_matrix, cache, analytic, tgrad, jac, jvp,
    vjp, jac_prototype, sparsity, Wfact, Wfact_t, paramjac,
    syms, indepsym, paramsyms, observed, colorvec, sys)
    f1 = ODEFunction(f1)
    f2 = ODEFunction(f2)

    if !(typeof(f1) <: AbstractSciMLOperator || typeof(f1.f) <: AbstractSciMLOperator) &&
       isinplace(f1) != isinplace(f2)
        throw(NonconformingFunctionsError(["f2"]))
    end

    SplitFunction{isinplace(f2), FullSpecialize, typeof(f1), typeof(f2),
        typeof(mass_matrix),
        typeof(cache), typeof(analytic), typeof(tgrad), typeof(jac), typeof(jvp),
        typeof(vjp), typeof(jac_prototype), typeof(sparsity),
        typeof(Wfact), typeof(Wfact_t), typeof(paramjac), typeof(syms),
        typeof(indepsym), typeof(paramsyms), typeof(observed), typeof(colorvec),
        typeof(sys)}(f1, f2, mass_matrix, cache, analytic, tgrad, jac, jvp, vjp,
        jac_prototype, sparsity, Wfact, Wfact_t, paramjac, syms,
        indepsym,
        paramsyms, observed, colorvec, sys)
end
function SplitFunction{iip, specialize}(f1, f2;
    mass_matrix = __has_mass_matrix(f1) ?
                  f1.mass_matrix : I,
    _func_cache = nothing,
    analytic = __has_analytic(f1) ? f1.analytic :
               nothing,
    tgrad = __has_tgrad(f1) ? f1.tgrad : nothing,
    jac = __has_jac(f1) ? f1.jac : nothing,
    jvp = __has_jvp(f1) ? f1.jvp : nothing,
    vjp = __has_vjp(f1) ? f1.vjp : nothing,
    jac_prototype = __has_jac_prototype(f1) ?
                    f1.jac_prototype :
                    nothing,
    sparsity = __has_sparsity(f1) ? f1.sparsity :
               jac_prototype,
    Wfact = __has_Wfact(f1) ? f1.Wfact : nothing,
    Wfact_t = __has_Wfact_t(f1) ? f1.Wfact_t : nothing,
    paramjac = __has_paramjac(f1) ? f1.paramjac :
               nothing,
    syms = __has_syms(f1) ? f1.syms : nothing,
    indepsym = __has_indepsym(f1) ? f1.indepsym :
               nothing,
    paramsyms = __has_paramsyms(f1) ? f1.paramsyms :
                nothing,
    observed = __has_observed(f1) ? f1.observed :
               DEFAULT_OBSERVED,
    colorvec = __has_colorvec(f1) ? f1.colorvec :
               nothing,
    sys = __has_sys(f1) ? f1.sys : nothing) where {iip,
    specialize,
}
    if specialize === NoSpecialize
        SplitFunction{iip, specialize, Any, Any, Any, Any, Any, Any, Any, Any, Any,
            Any, Any, Any, Any, Any,
            Any, Any, Any, Any, Any, Any}(f1, f2, mass_matrix, _func_cache,
            analytic,
            tgrad, jac, jvp, vjp, jac_prototype,
            sparsity, Wfact, Wfact_t, paramjac,
            syms, indepsym, paramsyms,
            observed, colorvec, sys)
    else
        SplitFunction{iip, specialize, typeof(f1), typeof(f2), typeof(mass_matrix),
            typeof(_func_cache), typeof(analytic),
            typeof(tgrad), typeof(jac), typeof(jvp), typeof(vjp),
            typeof(jac_prototype), typeof(sparsity),
            typeof(Wfact), typeof(Wfact_t), typeof(paramjac), typeof(syms),
            typeof(indepsym), typeof(paramsyms), typeof(observed),
            typeof(colorvec),
            typeof(sys)}(f1, f2, mass_matrix, _func_cache, analytic, tgrad, jac,
            jvp, vjp, jac_prototype,
            sparsity, Wfact, Wfact_t, paramjac, syms, indepsym,
            paramsyms, observed, colorvec, sys)
    end
end

SplitFunction(f1, f2; kwargs...) = SplitFunction{isinplace(f2, 4)}(f1, f2; kwargs...)
function SplitFunction{iip}(f1, f2; kwargs...) where {iip}
    SplitFunction{iip, FullSpecialize}(ODEFunction(f1), ODEFunction{iip}(f2);
        kwargs...)
end
SplitFunction(f::SplitFunction; kwargs...) = f

@add_kwonly function DynamicalODEFunction{iip}(f1, f2, mass_matrix, analytic, tgrad, jac,
    jvp, vjp, jac_prototype, sparsity, Wfact,
    Wfact_t, paramjac, syms, indepsym, paramsyms,
    observed, colorvec, sys) where {iip}
    f1 = typeof(f1) <: AbstractSciMLOperator ? f1 : ODEFunction(f1)
    f2 = ODEFunction(f2)

    if isinplace(f1) != isinplace(f2)
        throw(NonconformingFunctionsError(["f2"]))
    end

    DynamicalODEFunction{isinplace(f2), FullSpecialize, typeof(f1), typeof(f2),
        typeof(mass_matrix),
        typeof(analytic), typeof(tgrad), typeof(jac), typeof(jvp),
        typeof(vjp),
        typeof(jac_prototype),
        typeof(Wfact), typeof(Wfact_t), typeof(paramjac), typeof(syms),
        typeof(indepsym), typeof(paramsyms), typeof(observed),
        typeof(colorvec),
        typeof(sys)}(f1, f2, mass_matrix, analytic, tgrad, jac, jvp,
        vjp, jac_prototype, sparsity, Wfact, Wfact_t,
        paramjac, syms, indepsym, paramsyms, observed,
        colorvec, sys)
end

function DynamicalODEFunction{iip, specialize}(f1, f2;
    mass_matrix = __has_mass_matrix(f1) ?
                  f1.mass_matrix : I,
    analytic = __has_analytic(f1) ? f1.analytic :
               nothing,
    tgrad = __has_tgrad(f1) ? f1.tgrad : nothing,
    jac = __has_jac(f1) ? f1.jac : nothing,
    jvp = __has_jvp(f1) ? f1.jvp : nothing,
    vjp = __has_vjp(f1) ? f1.vjp : nothing,
    jac_prototype = __has_jac_prototype(f1) ?
                    f1.jac_prototype : nothing,
    sparsity = __has_sparsity(f1) ? f1.sparsity :
               jac_prototype,
    Wfact = __has_Wfact(f1) ? f1.Wfact : nothing,
    Wfact_t = __has_Wfact_t(f1) ? f1.Wfact_t :
              nothing,
    paramjac = __has_paramjac(f1) ? f1.paramjac :
               nothing,
    syms = __has_syms(f1) ? f1.syms : nothing,
    indepsym = __has_indepsym(f1) ? f1.indepsym :
               nothing,
    paramsyms = __has_paramsyms(f1) ?
                f1.paramsyms :
                nothing,
    observed = __has_observed(f1) ? f1.observed :
               DEFAULT_OBSERVED,
    colorvec = __has_colorvec(f1) ? f1.colorvec :
               nothing,
    sys = __has_sys(f1) ? f1.sys : nothing) where {
    iip,
    specialize,
}
    if specialize === NoSpecialize
        DynamicalODEFunction{iip, specialize, Any, Any, Any, Any, Any, Any, Any,
            Any, Any, Any, Any, Any,
            Any, Any, Any, Any, Any, Any, Any}(f1, f2, mass_matrix,
            analytic,
            tgrad,
            jac, jvp, vjp,
            jac_prototype,
            sparsity,
            Wfact, Wfact_t, paramjac,
            syms, indepsym, paramsyms,
            observed, colorvec, sys)
    else
        DynamicalODEFunction{iip, specialize, typeof(f1), typeof(f2), typeof(mass_matrix),
            typeof(analytic),
            typeof(tgrad), typeof(jac), typeof(jvp), typeof(vjp),
            typeof(jac_prototype), typeof(sparsity),
            typeof(Wfact), typeof(Wfact_t), typeof(paramjac), typeof(syms),
            typeof(indepsym), typeof(paramsyms), typeof(observed),
            typeof(colorvec),
            typeof(sys)}(f1, f2, mass_matrix, analytic, tgrad, jac, jvp,
            vjp, jac_prototype, sparsity,
            Wfact, Wfact_t, paramjac, syms, indepsym,
            paramsyms, observed,
            colorvec, sys)
    end
end

function DynamicalODEFunction(f1, f2 = nothing; kwargs...)
    DynamicalODEFunction{isinplace(f1, 5)}(f1, f2; kwargs...)
end
function DynamicalODEFunction{iip}(f1, f2; kwargs...) where {iip}
    DynamicalODEFunction{iip, FullSpecialize}(ODEFunction{iip}(f1),
        ODEFunction{iip}(f2); kwargs...)
end
DynamicalODEFunction(f::DynamicalODEFunction; kwargs...) = f

function DiscreteFunction{iip, specialize}(f;
    analytic = __has_analytic(f) ? f.analytic :
               nothing,
    syms = __has_syms(f) ? f.syms : nothing,
    indepsym = __has_indepsym(f) ? f.indepsym :
               nothing,
    paramsyms = __has_paramsyms(f) ? f.paramsyms :
                nothing,
    observed = __has_observed(f) ? f.observed :
               DEFAULT_OBSERVED,
    sys = __has_sys(f) ? f.sys : nothing) where {iip,
    specialize,
}
    if specialize === NoSpecialize
        DiscreteFunction{iip, specialize, Any, Any, Any, Any, Any, Any, Any}(f, analytic,
            syms, indepsym,
            parasmsyms,
            observed, sys)
    else
        DiscreteFunction{iip, specialize, typeof(f), typeof(analytic),
            typeof(syms), typeof(indepsym), typeof(paramsyms),
            typeof(observed), typeof(sys)}(f, analytic, syms, indepsym,
            paramsyms, observed, sys)
    end
end

function DiscreteFunction{iip}(f; kwargs...) where {iip}
    DiscreteFunction{iip, FullSpecialize}(f; kwargs...)
end
DiscreteFunction{iip}(f::DiscreteFunction; kwargs...) where {iip} = f
function DiscreteFunction(f; kwargs...)
    DiscreteFunction{isinplace(f, 4), FullSpecialize}(f; kwargs...)
end
DiscreteFunction(f::DiscreteFunction; kwargs...) = f

function unwrapped_f(f::DiscreteFunction, newf = unwrapped_f(f.f))
    specialize = specialization(f)

    if specialize === NoSpecialize
        DiscreteFunction{isinplace(f), specialize, Any, Any,
            Any, Any, Any, Any, Any}(newf, f.analytic, f.syms, f.indepsym,
            f.paramsyms, f.observed, f.sys)
    else
        DiscreteFunction{isinplace(f), specialize, typeof(newf), typeof(f.analytic),
            typeof(f.syms), typeof(f.indepsym), typeof(f.paramsyms),
            typeof(f.observed), typeof(f.sys)}(newf, f.analytic, f.syms,
            f.indepsym, f.paramsyms,
            f.observed, f.sys)
    end
end

function ImplicitDiscreteFunction{iip, specialize}(f;
    analytic = __has_analytic(f) ?
               f.analytic :
               nothing,
    syms = __has_syms(f) ? f.syms : nothing,
    indepsym = __has_indepsym(f) ?
               f.indepsym :
               nothing,
    paramsyms = __has_paramsyms(f) ?
                f.paramsyms :
                nothing,
    observed = __has_observed(f) ?
               f.observed :
               DEFAULT_OBSERVED,
    sys = __has_sys(f) ? f.sys : nothing) where {
    iip,
    specialize,
}
    if specialize === NoSpecialize
        ImplicitDiscreteFunction{iip, specialize, Any, Any, Any, Any, Any, Any, Any}(f,
            analytic,
            syms,
            indepsym,
            parasmsyms,
            observed,
            sys)
    else
        ImplicitDiscreteFunction{iip, specialize, typeof(f), typeof(analytic),
            typeof(syms), typeof(indepsym), typeof(paramsyms),
            typeof(observed), typeof(sys)}(f, analytic, syms, indepsym,
            paramsyms, observed, sys)
    end
end

function ImplicitDiscreteFunction{iip}(f; kwargs...) where {iip}
    ImplicitDiscreteFunction{iip, FullSpecialize}(f; kwargs...)
end
ImplicitDiscreteFunction{iip}(f::ImplicitDiscreteFunction; kwargs...) where {iip} = f
function ImplicitDiscreteFunction(f; kwargs...)
    ImplicitDiscreteFunction{isinplace(f, 5), FullSpecialize}(f; kwargs...)
end
ImplicitDiscreteFunction(f::ImplicitDiscreteFunction; kwargs...) = f

function unwrapped_f(f::ImplicitDiscreteFunction, newf = unwrapped_f(f.f))
    specialize = specialization(f)

    if specialize === NoSpecialize
        ImplicitDiscreteFunction{isinplace(f, 6), specialize, Any, Any,
            Any, Any, Any, Any, Any}(newf, f.analytic, f.syms,
            f.indepsym,
            f.paramsyms, f.observed, f.sys)
    else
        ImplicitDiscreteFunction{isinplace(f, 6), specialize, typeof(newf),
            typeof(f.analytic),
            typeof(f.syms), typeof(f.indepsym), typeof(f.paramsyms),
            typeof(f.observed), typeof(f.sys)}(newf, f.analytic,
            f.syms,
            f.indepsym, f.paramsyms,
            f.observed, f.sys)
    end
end

function SDEFunction{iip, specialize}(f, g;
    mass_matrix = __has_mass_matrix(f) ? f.mass_matrix :
                  I,
    analytic = __has_analytic(f) ? f.analytic : nothing,
    tgrad = __has_tgrad(f) ? f.tgrad : nothing,
    jac = __has_jac(f) ? f.jac : nothing,
    jvp = __has_jvp(f) ? f.jvp : nothing,
    vjp = __has_vjp(f) ? f.vjp : nothing,
    jac_prototype = __has_jac_prototype(f) ?
                    f.jac_prototype :
                    nothing,
    sparsity = __has_sparsity(f) ? f.sparsity :
               jac_prototype,
    Wfact = __has_Wfact(f) ? f.Wfact : nothing,
    Wfact_t = __has_Wfact_t(f) ? f.Wfact_t : nothing,
    paramjac = __has_paramjac(f) ? f.paramjac : nothing,
    ggprime = nothing,
    syms = __has_syms(f) ? f.syms : nothing,
    indepsym = __has_indepsym(f) ? f.indepsym : nothing,
    paramsyms = __has_paramsyms(f) ? f.paramsyms :
                nothing,
    observed = __has_observed(f) ? f.observed :
               DEFAULT_OBSERVED,
    colorvec = __has_colorvec(f) ? f.colorvec : nothing,
    sys = __has_sys(f) ? f.sys : nothing) where {iip,
    specialize,
}
    if jac === nothing && isa(jac_prototype, AbstractSciMLOperator)
        if iip
            jac = update_coefficients! #(J,u,p,t)
        else
            jac = (u, p, t) -> update_coefficients!(deepcopy(jac_prototype), u, p, t)
        end
    end

    if jac_prototype !== nothing && colorvec === nothing &&
       ArrayInterface.fast_matrix_colors(jac_prototype)
        _colorvec = ArrayInterface.matrix_colors(jac_prototype)
    else
        _colorvec = colorvec
    end

    giip = isinplace(g, 4, "g", iip)
    jaciip = jac !== nothing ? isinplace(jac, 4, "jac", iip) : iip
    tgradiip = tgrad !== nothing ? isinplace(tgrad, 4, "tgrad", iip) : iip
    jvpiip = jvp !== nothing ? isinplace(jvp, 5, "jvp", iip) : iip
    vjpiip = vjp !== nothing ? isinplace(vjp, 5, "vjp", iip) : iip
    Wfactiip = Wfact !== nothing ? isinplace(Wfact, 5, "Wfact", iip) : iip
    Wfact_tiip = Wfact_t !== nothing ? isinplace(Wfact_t, 5, "Wfact_t", iip) : iip
    paramjaciip = paramjac !== nothing ? isinplace(paramjac, 4, "paramjac", iip) : iip

    nonconforming = (giip, jaciip, tgradiip, jvpiip, vjpiip, Wfactiip, Wfact_tiip,
        paramjaciip) .!= iip
    if any(nonconforming)
        nonconforming = findall(nonconforming)
        functions = ["g", "jac", "tgrad", "jvp", "vjp", "Wfact", "Wfact_t", "paramjac"][nonconforming]
        throw(NonconformingFunctionsError(functions))
    end

    if specialize === NoSpecialize
        SDEFunction{iip, specialize, Any, Any, Any, Any, Any, Any, Any, Any, Any, Any,
            Any, Any, Any, Any, typeof(syms), typeof(indepsym), typeof(paramsyms),
            Any,
            typeof(_colorvec), typeof(sys)}(f, g, mass_matrix, analytic,
            tgrad, jac, jvp, vjp,
            jac_prototype, sparsity,
            Wfact, Wfact_t, paramjac, ggprime, syms,
            indepsym, paramsyms, observed,
            _colorvec, sys)
    else
        SDEFunction{iip, specialize, typeof(f), typeof(g),
            typeof(mass_matrix), typeof(analytic), typeof(tgrad),
            typeof(jac), typeof(jvp), typeof(vjp), typeof(jac_prototype),
            typeof(sparsity), typeof(Wfact), typeof(Wfact_t),
            typeof(paramjac), typeof(ggprime), typeof(syms),
            typeof(indepsym), typeof(paramsyms),
            typeof(observed), typeof(_colorvec), typeof(sys)}(f, g, mass_matrix,
            analytic, tgrad, jac,
            jvp, vjp,
            jac_prototype,
            sparsity, Wfact,
            Wfact_t,
            paramjac, ggprime,
            syms, indepsym,
            paramsyms,
            observed, _colorvec,
            sys)
    end
end

function unwrapped_f(f::SDEFunction, newf = unwrapped_f(f.f),
    newg = unwrapped_f(f.g))
    specialize = specialization(f)

    if specialize === NoSpecialize
        SDEFunction{isinplace(f), specialize, Any, Any,
            typeoff(f.mass_matrix), Any, Any,
            Any, Any, Any, typeof(f.jac_prototype),
            typeof(f.sparsity), Any, Any,
            Any, Any, typeof(f.syms), tyepeof(f.indepsym), typeof(f.paramsyms),
            typeof(f.observed), typeof(f.colorvec), typeof(f.sys)}(newf, newg,
            f.mass_matrix,
            f.analytic,
            f.tgrad, f.jac,
            f.jvp, f.vjp,
            f.jac_prototype,
            f.sparsity,
            f.Wfact,
            f.Wfact_t,
            f.paramjac,
            f.ggprime,
            f.syms,
            f.indepsym,
            f.paramsyms,
            f.observed,
            f.colorvec,
            f.sys)
    else
        SDEFunction{isinplace(f), specialize, typeof(newf), typeof(newg),
            typeof(f.mass_matrix), typeof(f.analytic), typeof(f.tgrad),
            typeof(f.jac), typeof(f.jvp), typeof(f.vjp), typeof(f.jac_prototype),
            typeof(f.sparsity), typeof(f.Wfact), typeof(f.Wfact_t),
            typeof(f.paramjac), typeof(f.ggprime), typeof(f.syms),
            typeof(f.indepsym), typeof(f.paramsyms),
            typeof(f.observed), typeof(f.colorvec), typeof(f.sys)}(newf, newg,
            f.mass_matrix,
            f.analytic,
            f.tgrad, f.jac,
            f.jvp, f.vjp,
            f.jac_prototype,
            f.sparsity,
            f.Wfact,
            f.Wfact_t,
            f.paramjac,
            f.ggprime,
            f.syms,
            f.indepsym,
            f.paramsyms,
            f.observed,
            f.colorvec,
            f.sys)
    end
end

function SDEFunction{iip}(f, g; kwargs...) where {iip}
    SDEFunction{iip, FullSpecialize}(f, g; kwargs...)
end
SDEFunction{iip}(f::SDEFunction, g; kwargs...) where {iip} = f
function SDEFunction(f, g; kwargs...)
    SDEFunction{isinplace(f, 4), FullSpecialize}(f, g; kwargs...)
end
SDEFunction(f::SDEFunction; kwargs...) = f

@add_kwonly function SplitSDEFunction(f1, f2, g, mass_matrix, cache, analytic, tgrad, jac,
    jvp, vjp,
    jac_prototype, Wfact, Wfact_t, paramjac, observed,
    syms, indepsym, paramsyms, colorvec, sys)
    f1 = typeof(f1) <: AbstractSciMLOperator ? f1 : SDEFunction(f1)
    f2 = SDEFunction(f2)
    SplitFunction{isinplace(f2), typeof(f1), typeof(f2), typeof(g), typeof(mass_matrix),
        typeof(cache), typeof(analytic), typeof(tgrad), typeof(jac), typeof(jvp),
        typeof(vjp),
        typeof(Wfact), typeof(Wfact_t), typeof(paramjac), typeof(syms),
        typeof(indepsym), typeof(paramsyms), typeof(observed),
        typeof(colorvec),
        typeof(sys)}(f1, f2, mass_matrix, cache, analytic, tgrad, jac,
        jac_prototype, Wfact, Wfact_t, paramjac, syms, indepsym,
        paramsyms, observed, colorvec, sys)
end

function SplitSDEFunction{iip, specialize}(f1, f2, g;
    mass_matrix = __has_mass_matrix(f1) ?
                  f1.mass_matrix :
                  I,
    _func_cache = nothing,
    analytic = __has_analytic(f1) ? f1.analytic :
               nothing,
    tgrad = __has_tgrad(f1) ? f1.tgrad : nothing,
    jac = __has_jac(f1) ? f1.jac : nothing,
    jac_prototype = __has_jac_prototype(f1) ?
                    f1.jac_prototype : nothing,
    sparsity = __has_sparsity(f1) ? f1.sparsity :
               jac_prototype,
    jvp = __has_jvp(f1) ? f1.jvp : nothing,
    vjp = __has_vjp(f1) ? f1.vjp : nothing,
    Wfact = __has_Wfact(f1) ? f1.Wfact : nothing,
    Wfact_t = __has_Wfact_t(f1) ? f1.Wfact_t :
              nothing,
    paramjac = __has_paramjac(f1) ? f1.paramjac :
               nothing,
    syms = __has_syms(f1) ? f1.syms : nothing,
    indepsym = __has_indepsym(f1) ? f1.indepsym :
               nothing,
    paramsyms = __has_paramsyms(f1) ? f1.paramsyms :
                nothing,
    observed = __has_observed(f1) ? f1.observed :
               DEFAULT_OBSERVED,
    colorvec = __has_colorvec(f1) ? f1.colorvec :
               nothing,
    sys = __has_sys(f1) ? f1.sys : nothing) where {
    iip,
    specialize,
}
    if specialize === NoSpecialize
        SplitSDEFunction{iip, specialize, Any, Any, Any, Any, Any, Any,
            Any, Any, Any, Any, Any, Any, Any, Any, Any,
            Any, Any, Any, Any, Any, Any}(f1, f2, g, mass_matrix, _func_cache,
            analytic,
            tgrad, jac, jvp, vjp, jac_prototype,
            sparsity,
            Wfact, Wfact_t, paramjac, syms,
            indepsym, paramsyms, observed,
            colorvec, sys)
    else
        SplitSDEFunction{iip, specialize, typeof(f1), typeof(f2), typeof(g),
            typeof(mass_matrix), typeof(_func_cache),
            typeof(analytic),
            typeof(tgrad), typeof(jac), typeof(jvp), typeof(vjp),
            typeof(jac_prototype), typeof(sparsity),
            typeof(Wfact), typeof(Wfact_t), typeof(paramjac), typeof(syms),
            typeof(indepsym), typeof(paramsyms), typeof(observed),
            typeof(colorvec),
            typeof(sys)}(f1, f2, g, mass_matrix, _func_cache, analytic,
            tgrad, jac, jvp, vjp, jac_prototype, sparsity,
            Wfact, Wfact_t, paramjac, syms, indepsym, paramsyms,
            observed, colorvec, sys)
    end
end

function SplitSDEFunction(f1, f2, g; kwargs...)
    SplitSDEFunction{isinplace(f2, 4)}(f1, f2, g; kwargs...)
end
function SplitSDEFunction{iip}(f1, f2, g; kwargs...) where {iip}
    SplitSDEFunction{iip, FullSpecialize}(SDEFunction(f1, g), SDEFunction{iip}(f2, g),
        g; kwargs...)
end
SplitSDEFunction(f::SplitSDEFunction; kwargs...) = f

@add_kwonly function DynamicalSDEFunction(f1, f2, g, mass_matrix, cache, analytic, tgrad,
    jac, jvp, vjp,
    jac_prototype, Wfact, Wfact_t, paramjac,
    syms, indepsym, paramsyms, observed, colorvec,
    sys)
    f1 = typeof(f1) <: AbstractSciMLOperator ? f1 : SDEFunction(f1)
    f2 = SDEFunction(f2)
    DynamicalSDEFunction{isinplace(f2), FullSpecialize, typeof(f1), typeof(f2), typeof(g),
        typeof(mass_matrix),
        typeof(cache), typeof(analytic), typeof(tgrad), typeof(jac),
        typeof(jvp), typeof(vjp),
        typeof(Wfact), typeof(Wfact_t), typeof(paramjac), typeof(syms),
        typeof(indepsym), typeof(paramsyms), typeof(observed),
        typeof(colorvec),
        typeof(sys)}(f1, f2, g, mass_matrix, cache, analytic, tgrad,
        jac, jac_prototype, Wfact, Wfact_t, paramjac, syms,
        indepsym, paramsyms, observed, colorvec, sys)
end

function DynamicalSDEFunction{iip, specialize}(f1, f2, g;
    mass_matrix = __has_mass_matrix(f1) ?
                  f1.mass_matrix : I,
    _func_cache = nothing,
    analytic = __has_analytic(f1) ? f1.analytic :
               nothing,
    tgrad = __has_tgrad(f1) ? f1.tgrad : nothing,
    jac = __has_jac(f1) ? f1.jac : nothing,
    jac_prototype = __has_jac_prototype(f1) ?
                    f1.jac_prototype : nothing,
    sparsity = __has_sparsity(f1) ? f1.sparsity :
               jac_prototype,
    jvp = __has_jvp(f1) ? f1.jvp : nothing,
    vjp = __has_vjp(f1) ? f1.vjp : nothing,
    Wfact = __has_Wfact(f1) ? f1.Wfact : nothing,
    Wfact_t = __has_Wfact_t(f1) ? f1.Wfact_t :
              nothing,
    paramjac = __has_paramjac(f1) ? f1.paramjac :
               nothing,
    syms = __has_syms(f1) ? f1.syms : nothing,
    indepsym = __has_indepsym(f1) ? f1.indepsym :
               nothing,
    paramsyms = __has_paramsyms(f1) ?
                f1.paramsyms : nothing,
    observed = __has_observed(f1) ? f1.observed :
               DEFAULT_OBSERVED,
    colorvec = __has_colorvec(f1) ? f1.colorvec :
               nothing,
    sys = __has_sys(f1) ? f1.sys : nothing) where {
    iip,
    specialize,
}
    if specialize === NoSpecialize
        DynamicalSDEFunction{iip, specialize, Any, Any, Any, Any, Any, Any,
            Any, Any, Any, Any, Any, Any, Any, Any, Any,
            Any, Any, Any, Any, Any, Any}(f1, f2, g, mass_matrix,
            _func_cache,
            analytic, tgrad, jac, jvp, vjp,
            jac_prototype, sparsity,
            Wfact, Wfact_t, paramjac, syms,
            indepsym, paramsyms, observed,
            colorvec, sys)
    else
        DynamicalSDEFunction{iip, specialize, typeof(f1), typeof(f2), typeof(g),
            typeof(mass_matrix), typeof(_func_cache),
            typeof(analytic),
            typeof(tgrad), typeof(jac), typeof(jvp), typeof(vjp),
            typeof(jac_prototype), typeof(sparsity),
            typeof(Wfact), typeof(Wfact_t), typeof(paramjac), typeof(syms),
            typeof(indepsym), typeof(paramsyms), typeof(observed),
            typeof(colorvec),
            typeof(sys)}(f1, f2, g, mass_matrix, _func_cache, analytic,
            tgrad, jac, jvp, vjp, jac_prototype, sparsity,
            Wfact, Wfact_t, paramjac, syms, indepsym,
            paramsyms, observed, colorvec, sys)
    end
end

function DynamicalSDEFunction(f1, f2, g; kwargs...)
    DynamicalSDEFunction{isinplace(f2, 5)}(f1, f2, g; kwargs...)
end
function DynamicalSDEFunction{iip}(f1, f2, g; kwargs...) where {iip}
    DynamicalSDEFunction{iip, FullSpecialize}(SDEFunction{iip}(f1, g),
        SDEFunction{iip}(f2, g), g; kwargs...)
end
DynamicalSDEFunction(f::DynamicalSDEFunction; kwargs...) = f

function RODEFunction{iip, specialize}(f;
    mass_matrix = __has_mass_matrix(f) ? f.mass_matrix :
                  I,
    analytic = __has_analytic(f) ? f.analytic : nothing,
    tgrad = __has_tgrad(f) ? f.tgrad : nothing,
    jac = __has_jac(f) ? f.jac : nothing,
    jvp = __has_jvp(f) ? f.jvp : nothing,
    vjp = __has_vjp(f) ? f.vjp : nothing,
    jac_prototype = __has_jac_prototype(f) ?
                    f.jac_prototype :
                    nothing,
    sparsity = __has_sparsity(f) ? f.sparsity :
               jac_prototype,
    Wfact = __has_Wfact(f) ? f.Wfact : nothing,
    Wfact_t = __has_Wfact_t(f) ? f.Wfact_t : nothing,
    paramjac = __has_paramjac(f) ? f.paramjac : nothing,
    syms = __has_syms(f) ? f.syms : nothing,
    indepsym = __has_indepsym(f) ? f.indepsym : nothing,
    paramsyms = __has_paramsyms(f) ? f.paramsyms :
                nothing,
    observed = __has_observed(f) ? f.observed :
               DEFAULT_OBSERVED,
    colorvec = __has_colorvec(f) ? f.colorvec : nothing,
    sys = __has_sys(f) ? f.sys : nothing,
    analytic_full = __has_analytic_full(f) ?
                    f.analytic_full : false) where {iip,
    specialize,
}
    if jac === nothing && isa(jac_prototype, AbstractSciMLOperator)
        if iip
            jac = update_coefficients! #(J,u,p,t)
        else
            jac = (u, p, t) -> update_coefficients!(deepcopy(jac_prototype), u, p, t)
        end
    end

    if jac_prototype !== nothing && colorvec === nothing &&
       ArrayInterface.fast_matrix_colors(jac_prototype)
        _colorvec = ArrayInterface.matrix_colors(jac_prototype)
    else
        _colorvec = colorvec
    end

    # Setup when the design is finalized by useful integrators

    #=
    jaciip = jac !== nothing ? isinplace(jac,4,"jac",iip) : iip
    tgradiip = tgrad !== nothing ? isinplace(tgrad,4,"tgrad",iip) : iip
    jvpiip = jvp !== nothing ? isinplace(jvp,5,"jvp",iip) : iip
    vjpiip = vjp !== nothing ? isinplace(vjp,5,"vjp",iip) : iip
    Wfactiip = Wfact !== nothing ? isinplace(Wfact,4,"Wfact",iip) : iip
    Wfact_tiip = Wfact_t !== nothing ? isinplace(Wfact_t,4,"Wfact_t",iip) : iip
    paramjaciip = paramjac !== nothing ? isinplace(paramjac,4,"paramjac",iip) : iip

    nonconforming = (jaciip,tgradiip,jvpiip,vjpiip,Wfactiip,Wfact_tiip,paramjaciip) .!= iip
    if any(nonconforming)
       nonconforming = findall(nonconforming)
       functions = ["jac","tgrad","jvp","vjp","Wfact","Wfact_t","paramjac"][nonconforming]
       throw(NonconformingFunctionsError(functions))
    end
    =#

    if specialize === NoSpecialize
        RODEFunction{iip, specialize, Any, Any, Any, Any, Any,
            Any, Any, Any, Any, Any, Any, Any,
            typeof(syms), typeof(indepsym), typeof(paramsyms), Any,
            typeof(_colorvec), Any}(f, mass_matrix, analytic,
            tgrad,
            jac, jvp, vjp,
            jac_prototype,
            sparsity, Wfact, Wfact_t,
            paramjac, syms, indepsym,
            paramsyms, observed,
            _colorvec, sys,
            analytic_full)
    else
        RODEFunction{iip, specialize, typeof(f), typeof(mass_matrix),
            typeof(analytic), typeof(tgrad),
            typeof(jac), typeof(jvp), typeof(vjp), typeof(jac_prototype),
            typeof(sparsity), typeof(Wfact), typeof(Wfact_t),
            typeof(paramjac), typeof(syms), typeof(indepsym), typeof(paramsyms),
            typeof(observed), typeof(_colorvec),
            typeof(sys)}(f, mass_matrix, analytic, tgrad,
            jac, jvp, vjp, jac_prototype, sparsity,
            Wfact, Wfact_t, paramjac, syms, indepsym, paramsyms,
            observed, _colorvec, sys, analytic_full)
    end
end

function RODEFunction{iip}(f; kwargs...) where {iip}
    RODEFunction{iip, FullSpecialize}(f; kwargs...)
end
RODEFunction{iip}(f::RODEFunction; kwargs...) where {iip} = f
function RODEFunction(f; kwargs...)
    RODEFunction{isinplace(f, 5), FullSpecialize}(f; kwargs...)
end
RODEFunction(f::RODEFunction; kwargs...) = f

function DAEFunction{iip, specialize}(f;
    analytic = __has_analytic(f) ? f.analytic : nothing,
    tgrad = __has_tgrad(f) ? f.tgrad : nothing,
    jac = __has_jac(f) ? f.jac : nothing,
    jvp = __has_jvp(f) ? f.jvp : nothing,
    vjp = __has_vjp(f) ? f.vjp : nothing,
    jac_prototype = __has_jac_prototype(f) ?
                    f.jac_prototype :
                    nothing,
    sparsity = __has_sparsity(f) ? f.sparsity :
               jac_prototype,
    Wfact = __has_Wfact(f) ? f.Wfact : nothing,
    Wfact_t = __has_Wfact_t(f) ? f.Wfact_t : nothing,
    paramjac = __has_paramjac(f) ? f.paramjac : nothing,
    syms = __has_syms(f) ? f.syms : nothing,
    indepsym = __has_indepsym(f) ? f.indepsym : nothing,
    paramsyms = __has_paramsyms(f) ? f.paramsyms :
                nothing,
    observed = __has_observed(f) ? f.observed :
               DEFAULT_OBSERVED,
    colorvec = __has_colorvec(f) ? f.colorvec : nothing,
    sys = __has_sys(f) ? f.sys : nothing) where {iip,
    specialize,
}
    if jac === nothing && isa(jac_prototype, AbstractSciMLOperator)
        if iip
            jac = update_coefficients! #(J,u,p,t)
        else
            jac = (u, p, t) -> update_coefficients!(deepcopy(jac_prototype), u, p, t)
        end
    end

    if jac_prototype !== nothing && colorvec === nothing &&
       ArrayInterface.fast_matrix_colors(jac_prototype)
        _colorvec = ArrayInterface.matrix_colors(jac_prototype)
    else
        _colorvec = colorvec
    end

    jaciip = jac !== nothing ? isinplace(jac, 6, "jac", iip) : iip
    jvpiip = jvp !== nothing ? isinplace(jvp, 7, "jvp", iip) : iip
    vjpiip = vjp !== nothing ? isinplace(vjp, 7, "vjp", iip) : iip

    nonconforming = (jaciip, jvpiip, vjpiip) .!= iip
    if any(nonconforming)
        nonconforming = findall(nonconforming)
        functions = ["jac", "jvp", "vjp"][nonconforming]
        throw(NonconformingFunctionsError(functions))
    end

    if specialize === NoSpecialize
        DAEFunction{iip, specialize, Any, Any, Any,
            Any, Any, Any, Any, Any,
            Any, Any, Any, typeof(syms),
            typeof(indepsym), typeof(paramsyms),
            Any, typeof(_colorvec), Any}(f, analytic, tgrad, jac, jvp,
            vjp, jac_prototype, sparsity,
            Wfact, Wfact_t, paramjac, syms,
            indepsym, paramsyms, observed,
            _colorvec, sys)
    else
        DAEFunction{iip, specialize, typeof(f), typeof(analytic), typeof(tgrad),
            typeof(jac), typeof(jvp), typeof(vjp), typeof(jac_prototype),
            typeof(sparsity), typeof(Wfact), typeof(Wfact_t),
            typeof(paramjac), typeof(syms), typeof(indepsym), typeof(paramsyms),
            typeof(observed), typeof(_colorvec),
            typeof(sys)}(f, analytic, tgrad, jac, jvp, vjp,
            jac_prototype, sparsity, Wfact, Wfact_t,
            paramjac, syms, indepsym, paramsyms, observed,
            _colorvec, sys)
    end
end

function DAEFunction{iip}(f; kwargs...) where {iip}
    DAEFunction{iip, FullSpecialize}(f; kwargs...)
end
DAEFunction{iip}(f::DAEFunction; kwargs...) where {iip} = f
DAEFunction(f; kwargs...) = DAEFunction{isinplace(f, 5), FullSpecialize}(f; kwargs...)
DAEFunction(f::DAEFunction; kwargs...) = f

function DDEFunction{iip, specialize}(f;
    mass_matrix = __has_mass_matrix(f) ? f.mass_matrix :
                  I,
    analytic = __has_analytic(f) ? f.analytic : nothing,
    tgrad = __has_tgrad(f) ? f.tgrad : nothing,
    jac = __has_jac(f) ? f.jac : nothing,
    jvp = __has_jvp(f) ? f.jvp : nothing,
    vjp = __has_vjp(f) ? f.vjp : nothing,
    jac_prototype = __has_jac_prototype(f) ?
                    f.jac_prototype :
                    nothing,
    sparsity = __has_sparsity(f) ? f.sparsity :
               jac_prototype,
    Wfact = __has_Wfact(f) ? f.Wfact : nothing,
    Wfact_t = __has_Wfact_t(f) ? f.Wfact_t : nothing,
    paramjac = __has_paramjac(f) ? f.paramjac : nothing,
    syms = __has_syms(f) ? f.syms : nothing,
    indepsym = __has_indepsym(f) ? f.indepsym : nothing,
    paramsyms = __has_paramsyms(f) ? f.paramsyms :
                nothing,
    observed = __has_observed(f) ? f.observed :
               DEFAULT_OBSERVED,
    colorvec = __has_colorvec(f) ? f.colorvec : nothing,
    sys = __has_sys(f) ? f.sys : nothing) where {iip,
    specialize,
}
    if jac === nothing && isa(jac_prototype, AbstractSciMLOperator)
        if iip
            jac = update_coefficients! #(J,u,p,t)
        else
            jac = (u, p, t) -> update_coefficients!(deepcopy(jac_prototype), u, p, t)
        end
    end

    if jac_prototype !== nothing && colorvec === nothing &&
       ArrayInterface.fast_matrix_colors(jac_prototype)
        _colorvec = ArrayInterface.matrix_colors(jac_prototype)
    else
        _colorvec = colorvec
    end

    jaciip = jac !== nothing ? isinplace(jac, 5, "jac", iip) : iip
    tgradiip = tgrad !== nothing ? isinplace(tgrad, 5, "tgrad", iip) : iip
    jvpiip = jvp !== nothing ? isinplace(jvp, 6, "jvp", iip) : iip
    vjpiip = vjp !== nothing ? isinplace(vjp, 6, "vjp", iip) : iip
    Wfactiip = Wfact !== nothing ? isinplace(Wfact, 6, "Wfact", iip) : iip
    Wfact_tiip = Wfact_t !== nothing ? isinplace(Wfact_t, 6, "Wfact_t", iip) : iip
    paramjaciip = paramjac !== nothing ? isinplace(paramjac, 5, "paramjac", iip) : iip

    nonconforming = (jaciip, tgradiip, jvpiip, vjpiip, Wfactiip, Wfact_tiip,
        paramjaciip) .!= iip
    if any(nonconforming)
        nonconforming = findall(nonconforming)
        functions = ["jac", "tgrad", "jvp", "vjp", "Wfact", "Wfact_t", "paramjac"][nonconforming]
        throw(NonconformingFunctionsError(functions))
    end

    if specialize === NoSpecialize
        DDEFunction{iip, specialize, Any, Any, Any, Any,
            Any, Any, Any, Any, Any, Any, Any,
            Any, typeof(syms), typeof(indepsym), typeof(paramsyms),
            Any, typeof(_colorvec), Any}(f, mass_matrix,
            analytic,
            tgrad,
            jac, jvp, vjp,
            jac_prototype,
            sparsity, Wfact,
            Wfact_t,
            paramjac, syms,
            indepsym, paramsyms,
            observed,
            _colorvec, sys)
    else
        DDEFunction{iip, specialize, typeof(f), typeof(mass_matrix), typeof(analytic),
            typeof(tgrad),
            typeof(jac), typeof(jvp), typeof(vjp), typeof(jac_prototype),
            typeof(sparsity), typeof(Wfact), typeof(Wfact_t),
            typeof(paramjac), typeof(syms), typeof(indepsym), typeof(paramsyms),
            typeof(observed),
            typeof(_colorvec), typeof(sys)}(f, mass_matrix, analytic,
            tgrad, jac, jvp, vjp,
            jac_prototype, sparsity,
            Wfact, Wfact_t, paramjac,
            syms, indepsym, paramsyms, observed,
            _colorvec, sys)
    end
end

function DDEFunction{iip}(f; kwargs...) where {iip}
    DDEFunction{iip, FullSpecialize}(f; kwargs...)
end
DDEFunction{iip}(f::DDEFunction; kwargs...) where {iip} = f
DDEFunction(f; kwargs...) = DDEFunction{isinplace(f, 5), FullSpecialize}(f; kwargs...)
DDEFunction(f::DDEFunction; kwargs...) = f

@add_kwonly function DynamicalDDEFunction{iip}(f1, f2, mass_matrix, analytic, tgrad, jac,
    jvp, vjp,
    jac_prototype, sparsity, Wfact, Wfact_t,
    paramjac,
    syms, indepsym, paramsyms, observed,
    colorvec) where {iip}
    f1 = typeof(f1) <: AbstractSciMLOperator ? f1 : DDEFunction(f1)
    f2 = DDEFunction(f2)
    DynamicalDDEFunction{isinplace(f2), FullSpecialize, typeof(f1), typeof(f2),
        typeof(mass_matrix),
        typeof(analytic), typeof(tgrad), typeof(jac), typeof(jvp),
        typeof(vjp),
        typeof(jac_prototype),
        typeof(Wfact), typeof(Wfact_t), typeof(paramjac), typeof(syms),
        typeof(indepsym), typeof(paramsyms), typeof(observed),
        typeof(colorvec),
        typeof(sys)}(f1, f2, mass_matrix, analytic, tgrad, jac, jvp,
        vjp, jac_prototype, sparsity, Wfact, Wfact_t,
        paramjac, syms, indepsym, paramsyms, observed,
        colorvec, sys)
end
function DynamicalDDEFunction{iip, specialize}(f1, f2;
    mass_matrix = __has_mass_matrix(f1) ?
                  f1.mass_matrix : I,
    analytic = __has_analytic(f1) ? f1.analytic :
               nothing,
    tgrad = __has_tgrad(f1) ? f1.tgrad : nothing,
    jac = __has_jac(f1) ? f1.jac : nothing,
    jvp = __has_jvp(f1) ? f1.jvp : nothing,
    vjp = __has_vjp(f1) ? f1.vjp : nothing,
    jac_prototype = __has_jac_prototype(f1) ?
                    f1.jac_prototype : nothing,
    sparsity = __has_sparsity(f1) ? f1.sparsity :
               jac_prototype,
    Wfact = __has_Wfact(f1) ? f1.Wfact : nothing,
    Wfact_t = __has_Wfact_t(f1) ? f1.Wfact_t :
              nothing,
    paramjac = __has_paramjac(f1) ? f1.paramjac :
               nothing,
    syms = __has_syms(f1) ? f1.syms : nothing,
    indepsym = __has_indepsym(f1) ? f1.indepsym :
               nothing,
    paramsyms = __has_paramsyms(f1) ?
                f1.paramsyms : nothing,
    observed = __has_observed(f1) ? f1.observed :
               DEFAULT_OBSERVED,
    colorvec = __has_colorvec(f1) ? f1.colorvec :
               nothing,
    sys = __has_sys(f1) ? f1.sys : nothing) where {
    iip,
    specialize,
}
    if specialize === NoSpecialize
        DynamicalDDEFunction{iip, specialize, Any, Any, Any, Any, Any, Any, Any, Any, Any,
            Any, Any,
            Any, Any, Any, Any, Any, Any, Any, Any}(f1, f2, mass_matrix,
            analytic,
            tgrad,
            jac, jvp, vjp,
            jac_prototype,
            sparsity,
            Wfact, Wfact_t,
            paramjac,
            syms, indepsym,
            paramsyms,
            observed, colorvec,
            sys)
    else
        DynamicalDDEFunction{iip, typeof(f1), typeof(f2), typeof(mass_matrix),
            typeof(analytic),
            typeof(tgrad), typeof(jac), typeof(jvp), typeof(vjp),
            typeof(jac_prototype), typeof(sparsity),
            typeof(Wfact), typeof(Wfact_t), typeof(paramjac), typeof(syms),
            typeof(indepsym), typeof(paramsyms), typeof(observed),
            typeof(colorvec),
            typeof(sys)}(f1, f2, mass_matrix, analytic, tgrad, jac, jvp,
            vjp, jac_prototype, sparsity,
            Wfact, Wfact_t, paramjac, syms, indepsym,
            paramsyms, observed,
            colorvec, sys)
    end
end

function DynamicalDDEFunction(f1, f2 = nothing; kwargs...)
    DynamicalDDEFunction{isinplace(f1, 6)}(f1, f2; kwargs...)
end
function DynamicalDDEFunction{iip}(f1, f2; kwargs...) where {iip}
    DynamicalDDEFunction{iip, FullSpecialize}(DDEFunction{iip}(f1),
        DDEFunction{iip}(f2); kwargs...)
end
DynamicalDDEFunction(f::DynamicalDDEFunction; kwargs...) = f

function SDDEFunction{iip, specialize}(f, g;
    mass_matrix = __has_mass_matrix(f) ? f.mass_matrix :
                  I,
    analytic = __has_analytic(f) ? f.analytic : nothing,
    tgrad = __has_tgrad(f) ? f.tgrad : nothing,
    jac = __has_jac(f) ? f.jac : nothing,
    jvp = __has_jvp(f) ? f.jvp : nothing,
    vjp = __has_vjp(f) ? f.vjp : nothing,
    jac_prototype = __has_jac_prototype(f) ?
                    f.jac_prototype :
                    nothing,
    sparsity = __has_sparsity(f) ? f.sparsity :
               jac_prototype,
    Wfact = __has_Wfact(f) ? f.Wfact : nothing,
    Wfact_t = __has_Wfact_t(f) ? f.Wfact_t : nothing,
    paramjac = __has_paramjac(f) ? f.paramjac : nothing,
    ggprime = nothing,
    syms = __has_syms(f) ? f.syms : nothing,
    indepsym = __has_indepsym(f) ? f.indepsym : nothing,
    paramsyms = __has_paramsyms(f) ? f.paramsyms :
                nothing,
    observed = __has_observed(f) ? f.observed :
               DEFAULT_OBSERVED,
    colorvec = __has_colorvec(f) ? f.colorvec : nothing,
    sys = __has_sys(f) ? f.sys : nothing) where {iip,
    specialize,
}
    if jac === nothing && isa(jac_prototype, AbstractSciMLOperator)
        if iip
            jac = update_coefficients! #(J,u,p,t)
        else
            jac = (u, p, t) -> update_coefficients!(deepcopy(jac_prototype), u, p, t)
        end
    end

    if jac_prototype !== nothing && colorvec === nothing &&
       ArrayInterface.fast_matrix_colors(jac_prototype)
        _colorvec = ArrayInterface.matrix_colors(jac_prototype)
    else
        _colorvec = colorvec
    end

    if specialize === NoSpecialize
        SDDEFunction{iip, specialize, Any, Any, Any, Any, Any,
            Any, Any, Any, Any, Any, Any, Any,
            Any, Any, typeof(syms), typeof(indepsym), typeof(paramsyms),
            Any, typeof(_colorvec), Any}(f, g, mass_matrix,
            analytic, tgrad,
            jac,
            jvp,
            vjp,
            jac_prototype,
            sparsity, Wfact,
            Wfact_t,
            paramjac, ggprime,
            syms, indepsym, paramsyms,
            observed,
            _colorvec,
            sys)
    else
        SDDEFunction{iip, specialize, typeof(f), typeof(g),
            typeof(mass_matrix), typeof(analytic), typeof(tgrad),
            typeof(jac), typeof(jvp), typeof(vjp), typeof(jac_prototype),
            typeof(sparsity), typeof(Wfact), typeof(Wfact_t),
            typeof(paramjac), typeof(ggprime), typeof(syms), typeof(indepsym),
            typeof(paramsyms), typeof(observed),
            typeof(_colorvec), typeof(sys)}(f, g, mass_matrix,
            analytic, tgrad, jac,
            jvp, vjp, jac_prototype,
            sparsity, Wfact,
            Wfact_t,
            paramjac, ggprime, syms,
            indepsym, paramsyms,
            observed, _colorvec, sys)
    end
end

function SDDEFunction{iip}(f, g; kwargs...) where {iip}
    SDDEFunction{iip, FullSpecialize}(f, g; kwargs...)
end
SDDEFunction{iip}(f::SDDEFunction, g; kwargs...) where {iip} = f
function SDDEFunction(f, g; kwargs...)
    SDDEFunction{isinplace(f, 5), FullSpecialize}(f, g; kwargs...)
end
SDDEFunction(f::SDDEFunction; kwargs...) = f

function NonlinearFunction{iip, specialize}(f;
    mass_matrix = __has_mass_matrix(f) ?
                  f.mass_matrix :
                  I,
    analytic = __has_analytic(f) ? f.analytic :
               nothing,
    tgrad = __has_tgrad(f) ? f.tgrad : nothing,
    jac = __has_jac(f) ? f.jac : nothing,
    jvp = __has_jvp(f) ? f.jvp : nothing,
    vjp = __has_vjp(f) ? f.vjp : nothing,
    jac_prototype = __has_jac_prototype(f) ?
                    f.jac_prototype : nothing,
    sparsity = __has_sparsity(f) ? f.sparsity :
               jac_prototype,
    Wfact = __has_Wfact(f) ? f.Wfact : nothing,
    Wfact_t = __has_Wfact_t(f) ? f.Wfact_t :
              nothing,
    paramjac = __has_paramjac(f) ? f.paramjac :
               nothing,
    syms = __has_syms(f) ? f.syms : nothing,
    paramsyms = __has_paramsyms(f) ? f.paramsyms :
                nothing,
    observed = __has_observed(f) ? f.observed :
               DEFAULT_OBSERVED_NO_TIME,
    colorvec = __has_colorvec(f) ? f.colorvec :
               nothing,
    sys = __has_sys(f) ? f.sys : nothing) where {
    iip,
    specialize,
}
    if mass_matrix === I && typeof(f) <: Tuple
        mass_matrix = ((I for i in 1:length(f))...,)
    end

    if jac === nothing && isa(jac_prototype, AbstractSciMLOperator)
        if iip
            jac = update_coefficients! #(J,u,p,t)
        else
            jac = (u, p, t) -> update_coefficients!(deepcopy(jac_prototype), u, p, t)
        end
    end

    if jac_prototype !== nothing && colorvec === nothing &&
       ArrayInterface.fast_matrix_colors(jac_prototype)
        _colorvec = ArrayInterface.matrix_colors(jac_prototype)
    else
        _colorvec = colorvec
    end

    jaciip = jac !== nothing ? isinplace(jac, 3, "jac", iip) : iip
    jvpiip = jvp !== nothing ? isinplace(jvp, 4, "jvp", iip) : iip
    vjpiip = vjp !== nothing ? isinplace(vjp, 4, "vjp", iip) : iip

    nonconforming = (jaciip, jvpiip, vjpiip) .!= iip
    if any(nonconforming)
        nonconforming = findall(nonconforming)
        functions = ["jac", "jvp", "vjp"][nonconforming]
        throw(NonconformingFunctionsError(functions))
    end

    if specialize === NoSpecialize
        NonlinearFunction{iip, specialize,
            Any, Any, Any, Any, Any,
            Any, Any, Any, Any, Any,
            Any, Any, typeof(syms), typeof(paramsyms), Any,
            typeof(_colorvec), Any}(f, mass_matrix,
            analytic, tgrad, jac,
            jvp, vjp,
            jac_prototype,
            sparsity, Wfact,
            Wfact_t, paramjac,
            syms, paramsyms, observed,
            _colorvec, sys)
    else
        NonlinearFunction{iip, specialize,
            typeof(f), typeof(mass_matrix), typeof(analytic), typeof(tgrad),
            typeof(jac), typeof(jvp), typeof(vjp), typeof(jac_prototype),
            typeof(sparsity), typeof(Wfact),
            typeof(Wfact_t), typeof(paramjac), typeof(syms),
            typeof(paramsyms),
            typeof(observed),
            typeof(_colorvec), typeof(sys)}(f, mass_matrix, analytic, tgrad,
            jac,
            jvp, vjp, jac_prototype, sparsity,
            Wfact,
            Wfact_t, paramjac, syms,
            paramsyms,
            observed, _colorvec, sys)
    end
end

function NonlinearFunction{iip}(f; kwargs...) where {iip}
    NonlinearFunction{iip, FullSpecialize}(f; kwargs...)
end
NonlinearFunction{iip}(f::NonlinearFunction; kwargs...) where {iip} = f
function NonlinearFunction(f; kwargs...)
    NonlinearFunction{isinplace(f, 3), FullSpecialize}(f; kwargs...)
end
NonlinearFunction(f::NonlinearFunction; kwargs...) = f

function IntervalNonlinearFunction{iip, specialize}(f;
    analytic = __has_analytic(f) ?
               f.analytic :
               nothing,
    syms = __has_syms(f) ? f.syms : nothing,
    paramsyms = __has_paramsyms(f) ?
                f.paramsyms :
                nothing,
    observed = __has_observed(f) ?
               f.observed :
               DEFAULT_OBSERVED_NO_TIME,
    sys = __has_sys(f) ? f.sys : nothing) where {
    iip,
    specialize,
}
    if specialize === NoSpecialize
        IntervalNonlinearFunction{iip, specialize,
            Any, Any, typeof(syms), typeof(paramsyms), Any,
            typeof(_colorvec), Any}(f, mass_matrix,
            analytic, tgrad, jac,
            jvp, vjp,
            jac_prototype,
            sparsity, Wfact,
            Wfact_t, paramjac,
            syms, paramsyms, observed,
            _colorvec, sys)
    else
        IntervalNonlinearFunction{iip, specialize,
            typeof(f), typeof(analytic), typeof(syms),
            typeof(paramsyms),
            typeof(observed),
            typeof(sys)}(f, analytic, syms,
            paramsyms,
            observed, sys)
    end
end

function IntervalNonlinearFunction{iip}(f; kwargs...) where {iip}
    IntervalNonlinearFunction{iip, FullSpecialize}(f; kwargs...)
end
IntervalNonlinearFunction{iip}(f::IntervalNonlinearFunction; kwargs...) where {iip} = f
function IntervalNonlinearFunction(f; kwargs...)
    IntervalNonlinearFunction{isinplace(f, 3), FullSpecialize}(f; kwargs...)
end
IntervalNonlinearFunction(f::IntervalNonlinearFunction; kwargs...) = f

struct NoAD <: AbstractADType end

(f::OptimizationFunction)(args...) = f.f(args...)
OptimizationFunction(args...; kwargs...) = OptimizationFunction{true}(args...; kwargs...)

function OptimizationFunction{iip}(f, adtype::AbstractADType = NoAD();
    grad = nothing, hess = nothing, hv = nothing,
    cons = nothing, cons_j = nothing, cons_h = nothing,
    lag_h = nothing,
    hess_prototype = nothing,
    cons_jac_prototype = __has_jac_prototype(f) ?
                         f.jac_prototype : nothing,
    cons_hess_prototype = nothing,
    lag_hess_prototype = nothing,
    syms = __has_syms(f) ? f.syms : nothing,
    paramsyms = __has_paramsyms(f) ? f.paramsyms : nothing,
    observed = __has_observed(f) ? f.observed :
               DEFAULT_OBSERVED_NO_TIME,
    hess_colorvec = __has_colorvec(f) ? f.colorvec : nothing,
    cons_jac_colorvec = __has_colorvec(f) ? f.colorvec :
                        nothing,
    cons_hess_colorvec = __has_colorvec(f) ? f.colorvec :
                         nothing,
    lag_hess_colorvec = nothing,
    expr = nothing, cons_expr = nothing,
    sys = __has_sys(f) ? f.sys : nothing) where {iip}
    isinplace(f, 2; has_two_dispatches = false, isoptimization = true)
    OptimizationFunction{iip, typeof(adtype), typeof(f), typeof(grad), typeof(hess),
        typeof(hv),
        typeof(cons), typeof(cons_j), typeof(cons_h), typeof(lag_h),
        typeof(hess_prototype),
        typeof(cons_jac_prototype), typeof(cons_hess_prototype),
        typeof(lag_hess_prototype),
        typeof(syms), typeof(paramsyms), typeof(observed),
        typeof(hess_colorvec), typeof(cons_jac_colorvec),
        typeof(cons_hess_colorvec), typeof(lag_hess_colorvec),
        typeof(expr), typeof(cons_expr),
        typeof(sys)}(f, adtype, grad, hess,
        hv, cons, cons_j, cons_h, lag_h,
        hess_prototype, cons_jac_prototype,
        cons_hess_prototype, lag_hess_prototype, syms,
        paramsyms, observed, hess_colorvec,
        cons_jac_colorvec, cons_hess_colorvec,
        lag_hess_colorvec, expr,
        cons_expr, sys)
end

function BVPFunction{iip, specialize}(f;
                                      mass_matrix = __has_mass_matrix(f) ? f.mass_matrix :
                                                    I,
                                      analytic = __has_analytic(f) ? f.analytic : nothing,
                                      tgrad = __has_tgrad(f) ? f.tgrad : nothing,
                                      jac = __has_jac(f) ? f.jac : nothing,
                                      jvp = __has_jvp(f) ? f.jvp : nothing,
                                      vjp = __has_vjp(f) ? f.vjp : nothing,
                                      jac_prototype = __has_jac_prototype(f) ?
                                                      f.jac_prototype :
                                                      nothing,
                                      sparsity = __has_sparsity(f) ? f.sparsity :
                                                 jac_prototype,
                                      Wfact = __has_Wfact(f) ? f.Wfact : nothing,
                                      Wfact_t = __has_Wfact_t(f) ? f.Wfact_t : nothing,
                                      paramjac = __has_paramjac(f) ? f.paramjac : nothing,
                                      syms = __has_syms(f) ? f.syms : nothing,
                                      indepsym = __has_indepsym(f) ? f.indepsym : nothing,
                                      paramsyms = __has_paramsyms(f) ? f.paramsyms :
                                                  nothing,
                                      observed = __has_observed(f) ? f.observed :
                                                 DEFAULT_OBSERVED,
                                      colorvec = __has_colorvec(f) ? f.colorvec : nothing,
                                      sys = __has_sys(f) ? f.sys : nothing) where {iip, specialize}

    if mass_matrix === I && typeof(f) <: Tuple
        mass_matrix = ((I for i in 1:length(f))...,)
    end

    if (specialize === FunctionWrapperSpecialize) &&
       !(f isa FunctionWrappersWrappers.FunctionWrappersWrapper)
        error("FunctionWrapperSpecialize must be used on the problem constructor for access to u0, p, and t types!")
    end

    if jac === nothing && isa(jac_prototype, AbstractDiffEqLinearOperator)
      if iip
          jac = update_coefficients! #(J,u,p,t)
      else
          jac = (u, p, t) -> update_coefficients!(deepcopy(jac_prototype), u, p, t)
      end
    end

    if jac_prototype !== nothing && colorvec === nothing && ArrayInterfaceCore.fast_matrix_colors(jac_prototype)
        _colorvec = ArrayInterfaceCore.matrix_colors(jac_prototype)
    else
        _colorvec = colorvec
    end

    jaciip = jac !== nothing ? isinplace(jac, 4, "jac", iip) : iip
    tgradiip = tgrad !== nothing ? isinplace(tgrad, 4, "tgrad", iip) : iip
    jvpiip = jvp !== nothing ? isinplace(jvp, 5, "jvp", iip) : iip
    vjpiip = vjp !== nothing ? isinplace(vjp, 5, "vjp", iip) : iip
    Wfactiip = Wfact !== nothing ? isinplace(Wfact, 5, "Wfact", iip) : iip
    Wfact_tiip = Wfact_t !== nothing ? isinplace(Wfact_t, 5, "Wfact_t", iip) : iip
    paramjaciip = paramjac !== nothing ? isinplace(paramjac, 4, "paramjac", iip) : iip

    nonconforming = (jaciip, tgradiip, jvpiip, vjpiip, Wfactiip, Wfact_tiip, paramjaciip) .!= iip
    if any(nonconforming)
        nonconforming = findall(nonconforming)
        functions = ["jac", "tgrad", "jvp", "vjp", "Wfact", "Wfact_t", "paramjac"][nonconforming]
        throw(NonconformingFunctionsError(functions))
    end
    
    if specialize === NoSpecialize
        BVPFunction{iip, specialize, Any, Any, Any, Any,
                    Any, Any, Any, Any, Any, Any, Any,
                    Any, typeof(syms), typeof(indepsym), typeof(paramsyms),
                    Any, typeof(_colorvec), Any}(f, mass_matrix,
                                                 analytic,
                                                 tgrad,
                                                 jac, jvp, vjp,
                                                 jac_prototype,
                                                 sparsity, Wfact,
                                                 Wfact_t,
                                                 paramjac, syms,
                                                 indepsym, paramsyms,
                                                 observed,
                                                 _colorvec, sys)
    elseif specialize === false
        BVPFunction{iip, FunctionWrapperSpecialize,
                    typeof(f), typeof(mass_matrix), typeof(analytic), typeof(tgrad),
                    typeof(jac), typeof(jvp), typeof(vjp), typeof(jac_prototype),
                    typeof(sparsity), typeof(Wfact), typeof(Wfact_t), typeof(paramjac),
                    typeof(syms), typeof(indepsym), typeof(paramsyms), typeof(observed),
                    typeof(_colorvec),
                    typeof(sys)}(f, mass_matrix, analytic, tgrad, jac,
                                 jvp, vjp, jac_prototype, sparsity, Wfact,
                                 Wfact_t, paramjac, syms, indepsym, paramsyms,
                                 observed, _colorvec, sys)
    else
        BVPFunction{iip, specialize, typeof(f), typeof(mass_matrix), typeof(analytic),
                    typeof(tgrad),
                    typeof(jac), typeof(jvp), typeof(vjp), typeof(jac_prototype),
                    typeof(sparsity), typeof(Wfact), typeof(Wfact_t),
                    typeof(paramjac), typeof(syms), typeof(indepsym), typeof(paramsyms),
                    typeof(observed),
                    typeof(_colorvec), typeof(sys)}(f, mass_matrix, analytic,
                                                    tgrad, jac, jvp, vjp,
                                                    jac_prototype, sparsity,
                                                    Wfact, Wfact_t, paramjac,
                                                    syms, indepsym, paramsyms, observed,
                                                    _colorvec, sys)
    end
end

function BVPFunction{iip}(f; kwargs...) where {iip}
  BVPFunction{iip, FullSpecialize}(f; kwargs...)
end
BVPFunction{iip}(f::BVPFunction; kwargs...) where {iip} = f
BVPFunction(f; kwargs...) = BVPFunction{isinplace(f, 4), FullSpecialize}(f; kwargs...)
BVPFunction(f::BVPFunction; kwargs...) = f

########## Existence Functions

# Check that field/property exists (may be nothing)
__has_jac(f) = isdefined(f, :jac)
__has_jvp(f) = isdefined(f, :jvp)
__has_vjp(f) = isdefined(f, :vjp)
__has_tgrad(f) = isdefined(f, :tgrad)
__has_Wfact(f) = isdefined(f, :Wfact)
__has_Wfact_t(f) = isdefined(f, :Wfact_t)
__has_W_prototype(f) = isdefined(f, :W_prototype)
__has_paramjac(f) = isdefined(f, :paramjac)
__has_jac_prototype(f) = isdefined(f, :jac_prototype)
__has_sparsity(f) = isdefined(f, :sparsity)
__has_mass_matrix(f) = isdefined(f, :mass_matrix)
__has_syms(f) = isdefined(f, :syms)
__has_indepsym(f) = isdefined(f, :indepsym)
__has_paramsyms(f) = isdefined(f, :paramsyms)
__has_observed(f) = isdefined(f, :observed)
__has_analytic(f) = isdefined(f, :analytic)
__has_colorvec(f) = isdefined(f, :colorvec)
__has_sys(f) = isdefined(f, :sys)
__has_analytic_full(f) = isdefined(f, :analytic_full)

# compatibility
has_invW(f::AbstractSciMLFunction) = false
has_analytic(f::AbstractSciMLFunction) = __has_analytic(f) && f.analytic !== nothing
has_jac(f::AbstractSciMLFunction) = __has_jac(f) && f.jac !== nothing
has_jvp(f::AbstractSciMLFunction) = __has_jvp(f) && f.jvp !== nothing
has_vjp(f::AbstractSciMLFunction) = __has_vjp(f) && f.vjp !== nothing
has_tgrad(f::AbstractSciMLFunction) = __has_tgrad(f) && f.tgrad !== nothing
has_Wfact(f::AbstractSciMLFunction) = __has_Wfact(f) && f.Wfact !== nothing
has_Wfact_t(f::AbstractSciMLFunction) = __has_Wfact_t(f) && f.Wfact_t !== nothing
has_paramjac(f::AbstractSciMLFunction) = __has_paramjac(f) && f.paramjac !== nothing
has_sys(f::AbstractSciMLFunction) = __has_sys(f) && f.sys !== nothing
has_syms(f::AbstractSciMLFunction) = __has_syms(f) && f.syms !== nothing
has_indepsym(f::AbstractSciMLFunction) = __has_indepsym(f) && f.indepsym !== nothing
has_paramsyms(f::AbstractSciMLFunction) = __has_paramsyms(f) && f.paramsyms !== nothing
function has_observed(f::AbstractSciMLFunction)
    __has_observed(f) && f.observed !== DEFAULT_OBSERVED && f.observed !== nothing
end
has_colorvec(f::AbstractSciMLFunction) = __has_colorvec(f) && f.colorvec !== nothing

# TODO: find an appropriate way to check `has_*`
has_jac(f::Union{SplitFunction, SplitSDEFunction}) = has_jac(f.f1)
has_jvp(f::Union{SplitFunction, SplitSDEFunction}) = has_jvp(f.f1)
has_vjp(f::Union{SplitFunction, SplitSDEFunction}) = has_vjp(f.f1)
has_tgrad(f::Union{SplitFunction, SplitSDEFunction}) = has_tgrad(f.f1)
has_Wfact(f::Union{SplitFunction, SplitSDEFunction}) = has_Wfact(f.f1)
has_Wfact_t(f::Union{SplitFunction, SplitSDEFunction}) = has_Wfact_t(f.f1)
has_paramjac(f::Union{SplitFunction, SplitSDEFunction}) = has_paramjac(f.f1)
has_colorvec(f::Union{SplitFunction, SplitSDEFunction}) = has_colorvec(f.f1)

has_jac(f::Union{DynamicalODEFunction, DynamicalDDEFunction}) = has_jac(f.f1)
has_jvp(f::Union{DynamicalODEFunction, DynamicalDDEFunction}) = has_jvp(f.f1)
has_vjp(f::Union{DynamicalODEFunction, DynamicalDDEFunction}) = has_vjp(f.f1)
has_tgrad(f::Union{DynamicalODEFunction, DynamicalDDEFunction}) = has_tgrad(f.f1)
has_Wfact(f::Union{DynamicalODEFunction, DynamicalDDEFunction}) = has_Wfact(f.f1)
has_Wfact_t(f::Union{DynamicalODEFunction, DynamicalDDEFunction}) = has_Wfact_t(f.f1)
has_paramjac(f::Union{DynamicalODEFunction, DynamicalDDEFunction}) = has_paramjac(f.f1)
has_colorvec(f::Union{DynamicalODEFunction, DynamicalDDEFunction}) = has_colorvec(f.f1)

has_jac(f::Union{UDerivativeWrapper, UJacobianWrapper}) = has_jac(f.f)
has_jvp(f::Union{UDerivativeWrapper, UJacobianWrapper}) = has_jvp(f.f)
has_vjp(f::Union{UDerivativeWrapper, UJacobianWrapper}) = has_vjp(f.f)
has_tgrad(f::Union{UDerivativeWrapper, UJacobianWrapper}) = has_tgrad(f.f)
has_Wfact(f::Union{UDerivativeWrapper, UJacobianWrapper}) = has_Wfact(f.f)
has_Wfact_t(f::Union{UDerivativeWrapper, UJacobianWrapper}) = has_Wfact_t(f.f)
has_paramjac(f::Union{UDerivativeWrapper, UJacobianWrapper}) = has_paramjac(f.f)
has_colorvec(f::Union{UDerivativeWrapper, UJacobianWrapper}) = has_colorvec(f.f)

has_jac(f::JacobianWrapper) = has_jac(f.f)
has_jvp(f::JacobianWrapper) = has_jvp(f.f)
has_vjp(f::JacobianWrapper) = has_vjp(f.f)
has_tgrad(f::JacobianWrapper) = has_tgrad(f.f)
has_Wfact(f::JacobianWrapper) = has_Wfact(f.f)
has_Wfact_t(f::JacobianWrapper) = has_Wfact_t(f.f)
has_paramjac(f::JacobianWrapper) = has_paramjac(f.f)
has_colorvec(f::JacobianWrapper) = has_colorvec(f.f)

######### Additional traits

islinear(::AbstractDiffEqFunction) = false
islinear(f::ODEFunction) = islinear(f.f)
islinear(f::SplitFunction) = islinear(f.f1)

struct IncrementingODEFunction{iip, specialize, F} <: AbstractODEFunction{iip}
    f::F
end

function IncrementingODEFunction{iip}(f) where {iip}
    IncrementingODEFunction{iip, FullSpecialize, typeof(f)}(f)
end
function IncrementingODEFunction(f)
    IncrementingODEFunction{isinplace(f, 7), FullSpecialize, typeof(f)}(f)
end

(f::IncrementingODEFunction)(args...; kwargs...) = f.f(args...; kwargs...)

for S in [:ODEFunction
<<<<<<< HEAD
          :DiscreteFunction
          :DAEFunction
          :DDEFunction
          :SDEFunction
          :RODEFunction
          :SDDEFunction
          :NonlinearFunction
          :IntervalNonlinearFunction
          :IncrementingODEFunction
          :BVPFunction]
    @eval begin function ConstructionBase.constructorof(::Type{<:$S{iip}}) where {
                                                                                  iip
                                                                                  }
        (args...) -> $S{iip, FullSpecialize, map(typeof, args)...}(args...)
    end end
=======
    :DiscreteFunction
    :DAEFunction
    :DDEFunction
    :SDEFunction
    :RODEFunction
    :SDDEFunction
    :NonlinearFunction
    :IntervalNonlinearFunction
    :IncrementingODEFunction]
    @eval begin
        function ConstructionBase.constructorof(::Type{<:$S{iip}}) where {
            iip,
        }
            (args...) -> $S{iip, FullSpecialize, map(typeof, args)...}(args...)
        end
    end
>>>>>>> cce1ce0b
end<|MERGE_RESOLUTION|>--- conflicted
+++ resolved
@@ -2120,7 +2120,8 @@
     sys::SYS
 end
 
-<<<<<<< HEAD
+TruncatedStacktraces.@truncate_stacktrace OptimizationFunction 1 2
+
 """
 $(TYPEDEF)
 """
@@ -2234,9 +2235,7 @@
     sys::SYS
 end
 
-=======
-TruncatedStacktraces.@truncate_stacktrace OptimizationFunction 1 2
->>>>>>> cce1ce0b
+
 
 ######### Backwards Compatibility Overloads
 
@@ -3999,23 +3998,6 @@
 (f::IncrementingODEFunction)(args...; kwargs...) = f.f(args...; kwargs...)
 
 for S in [:ODEFunction
-<<<<<<< HEAD
-          :DiscreteFunction
-          :DAEFunction
-          :DDEFunction
-          :SDEFunction
-          :RODEFunction
-          :SDDEFunction
-          :NonlinearFunction
-          :IntervalNonlinearFunction
-          :IncrementingODEFunction
-          :BVPFunction]
-    @eval begin function ConstructionBase.constructorof(::Type{<:$S{iip}}) where {
-                                                                                  iip
-                                                                                  }
-        (args...) -> $S{iip, FullSpecialize, map(typeof, args)...}(args...)
-    end end
-=======
     :DiscreteFunction
     :DAEFunction
     :DDEFunction
@@ -4024,7 +4006,8 @@
     :SDDEFunction
     :NonlinearFunction
     :IntervalNonlinearFunction
-    :IncrementingODEFunction]
+    :IncrementingODEFunction
+    :BVPFunction]
     @eval begin
         function ConstructionBase.constructorof(::Type{<:$S{iip}}) where {
             iip,
@@ -4032,5 +4015,5 @@
             (args...) -> $S{iip, FullSpecialize, map(typeof, args)...}(args...)
         end
     end
->>>>>>> cce1ce0b
+
 end