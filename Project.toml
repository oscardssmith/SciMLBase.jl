--- conflicted
+++ resolved
@@ -1,11 +1,7 @@
 name = "SciMLBase"
 uuid = "0bca4576-84f4-4d90-8ffe-ffa030f20462"
 authors = ["Chris Rackauckas <accounts@chrisrackauckas.com> and contributors"]
-<<<<<<< HEAD
-version = "1.96.0"  # Remember to make it 2.0.0
-=======
-version = "1.97.0"
->>>>>>> 03cdaedf
+version = "1.98.0"  # Remember to make it 2.0.0
 
 [deps]
 ADTypes = "47edcb42-4c32-4615-8424-f2b9edc5f35b"
