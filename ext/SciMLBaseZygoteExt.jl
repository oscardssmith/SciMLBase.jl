module SciMLBaseZygoteExt

using Zygote
using Zygote: @adjoint, pullback
import Zygote: literal_getproperty
using SciMLBase
using SciMLBase: ODESolution, remake,
                 getobserved, build_solution, EnsembleSolution,
                 NonlinearSolution, AbstractTimeseriesSolution
using SymbolicIndexingInterface: symbolic_type, NotSymbolic, variable_index, is_observed, observed, parameter_values
using RecursiveArrayTools

# This method resolves the ambiguity with the pullback defined in
# RecursiveArrayToolsZygoteExt
# https://github.com/SciML/RecursiveArrayTools.jl/blob/d06ecb856f43bc5e37cbaf50e5f63c578bf3f1bd/ext/RecursiveArrayToolsZygoteExt.jl#L67
@adjoint function Base.getindex(VA::ODESolution, i::Int, j::Int)
    function ODESolution_getindex_pullback(Δ)
        du = [m == j ? [i == k ? Δ : zero(VA.u[1][1]) for k in 1:length(VA.u[1])] :
              zero(VA.u[1]) for m in 1:length(VA.u)]
        dp = zero(VA.prob.p)
        dprob = remake(VA.prob, p = dp)
        du, dprob
        T = eltype(eltype(VA.u))
        if dprob.u0 === nothing
            N = 2
        elseif dprob isa SciMLBase.BVProblem && !hasmethod(size, Tuple{typeof(dprob.u0)})
            __u0 = hasmethod(dprob.u0, Tuple{typeof(dprob.p), typeof(first(dprob.tspan))}) ?
                   dprob.u0(dprob.p, first(dprob.tspan)) : dprob.u0(first(dprob.tspan))
            N = length((size(__u0)..., length(du)))
        else
            N = length((size(dprob.u0)..., length(du)))
        end
        Δ′ = ODESolution{T, N}(du, nothing, nothing,
            VA.t, VA.k, dprob, VA.alg, VA.interp, VA.dense, 0, VA.stats,
            VA.alg_choice, VA.retcode)
        (Δ′, nothing, nothing)
    end
    VA[i, j], ODESolution_getindex_pullback
end

@adjoint function Base.getindex(VA::ODESolution, sym, j::Int)
    function ODESolution_getindex_pullback(Δ)
        i = symbolic_type(sym) != NotSymbolic() ? variable_index(VA, sym) : sym
        du, dprob = if i === nothing
            getter = getobserved(VA)
            grz = pullback(getter, sym, VA.u[j], VA.prob.p, VA.t[j])[2](Δ)
            du = [k == j ? grz[2] : zero(VA.u[1]) for k in 1:length(VA.u)]
            dp = grz[3] # pullback for p
            dprob = remake(VA.prob, p = dp)
            du, dprob
        else
            du = [m == j ? [i == k ? Δ : zero(VA.u[1][1]) for k in 1:length(VA.u[1])] :
                  zero(VA.u[1]) for m in 1:length(VA.u)]
            dp = zero(VA.prob.p)
            dprob = remake(VA.prob, p = dp)
            du, dprob
        end
        T = eltype(eltype(VA.u))
        if dprob.u0 === nothing
            N = 2
        elseif dprob isa SciMLBase.BVProblem && !hasmethod(size, Tuple{typeof(dprob.u0)})
            __u0 = hasmethod(dprob.u0, Tuple{typeof(dprob.p), typeof(first(dprob.tspan))}) ?
                   dprob.u0(dprob.p, first(dprob.tspan)) : dprob.u0(first(dprob.tspan))
            N = length((size(__u0)..., length(du)))
        else
            N = length((size(dprob.u0)..., length(du)))
        end
        Δ′ = ODESolution{T, N}(du, nothing, nothing,
            VA.t, VA.k, dprob, VA.alg, VA.interp, VA.dense, 0, VA.stats,
            VA.alg_choice, VA.retcode)
        (Δ′, nothing, nothing)
    end
    VA[sym, j], ODESolution_getindex_pullback
end

@adjoint function EnsembleSolution(sim, time, converged, stats)
    out = EnsembleSolution(sim, time, converged, stats)
    function EnsembleSolution_adjoint(p̄::AbstractArray{T, N}) where {T, N}
        arrarr = [[p̄[ntuple(x -> Colon(), Val(N - 2))..., j, i]
                   for j in 1:size(p̄)[end - 1]] for i in 1:size(p̄)[end]]
        (EnsembleSolution(arrarr, 0.0, true, stats), nothing, nothing, nothing)
    end
    function EnsembleSolution_adjoint(p̄::AbstractArray{<:AbstractArray, 1})
        (EnsembleSolution(p̄, 0.0, true, stats), nothing, nothing, nothing)
    end
    function EnsembleSolution_adjoint(p̄::RecursiveArrayTools.AbstractVectorOfArray)
        (EnsembleSolution(p̄, 0.0, true, stats), nothing, nothing, nothing)
    end
    function EnsembleSolution_adjoint(p̄::EnsembleSolution)
        (p̄, nothing, nothing, nothing)
    end
    out, EnsembleSolution_adjoint
end

@adjoint function Base.getindex(VA::ODESolution, i::Int)
    function ODESolution_getindex_pullback(Δ)
        Δ′ = [(i == j ? Δ : Zygote.FillArrays.Fill(zero(eltype(x)), size(x)))
              for (x, j) in zip(VA.u, 1:length(VA))]
        (Δ′, nothing)
    end
    VA[:, i], ODESolution_getindex_pullback
end

@adjoint function Zygote.literal_getproperty(sim::EnsembleSolution,
        ::Val{:u})
    sim.u, p̄ -> (EnsembleSolution(p̄, 0.0, true, sim.stats),)
end

@adjoint function Base.getindex(VA::ODESolution, sym)
    function ODESolution_getindex_pullback(Δ)
        i = symbolic_type(sym) != NotSymbolic() ? variable_index(VA, sym) : sym
        if is_observed(VA, sym)
            y, back = Zygote.pullback(VA) do sol
                f = observed(sol, sym)
                p = parameter_values(sol)
                f.(sol.u,Ref(p), sol.t)
            end
            gs = back(Δ)
            (gs[1], nothing)
        elseif i === nothing
            throw(error("Zygote AD of purely-symbolic slicing for observed quantities is not yet supported. Work around this by using `A[sym,i]` to access each element sequentially in the function being differentiated."))
        else
            Δ′ = [[i == k ? Δ[j] : zero(x[1]) for k in 1:length(x)]
                  for (x, j) in zip(VA.u, 1:length(VA))]
            (Δ′, nothing)
        end
    end
    VA[sym], ODESolution_getindex_pullback
end

<<<<<<< HEAD
function obs_grads(VA, sym, obss_idx, Δ)
    y, back = Zygote.pullback(VA) do sol
        getindex.(Ref(sol), sym[obss_idx])
    end
    Dprime = reduce(hcat, Δ)
    Dobss = eachrow(Dprime[obss_idx, :])    
    back(Dobss)
end

function obs_grads(VA, sym, ::Nothing, Δ)
    Zygote.nt_nothing(VA)
end

function not_obs_grads(VA::ODESolution{T}, sym, not_obss_idx, i, Δ) where T
    Δ′ = map(enumerate(VA.u)) do (t_idx, us)
        map(enumerate(us)) do (u_idx, u)
            if u_idx in i
                idx = findfirst(isequal(u_idx), i)
                Δ[t_idx][idx]
            else
                zero(T)
            end
        end
    end

    nt = Zygote.nt_nothing(VA)
    Zygote.accum(nt, (u = Δ′,))
end

@adjoint function getindex(VA::ODESolution{T}, sym::Union{Tuple, AbstractVector}) where T
=======
@adjoint function Base.getindex(
        VA::ODESolution{T}, sym::Union{Tuple, AbstractVector}) where {T}
>>>>>>> a0fab7ac
    function ODESolution_getindex_pullback(Δ)
        sym = sym isa Tuple ? collect(sym) : sym
        i = map(x -> symbolic_type(x) != NotSymbolic() ? variable_index(VA, x) : x, sym)

        obss_idx = findall(s -> is_observed(VA, s), sym)
        not_obss_idx = setdiff(1:length(sym), obss_idx)

        gs_obs = obs_grads(VA, sym, isempty(obss_idx) ? nothing : obss_idx, Δ)
        gs_not_obs = not_obs_grads(VA, sym, not_obss_idx, i, Δ)

        a = Zygote.accum(gs_obs[1], gs_not_obs)
        (a, nothing)
    end
    VA[sym], ODESolution_getindex_pullback
end

@adjoint function ODESolution{T1, T2, T3, T4, T5, T6, T7, T8, T9, T10, T11, T12
}(u,
        args...) where {T1, T2, T3, T4, T5, T6, T7, T8,
        T9, T10, T11, T12}
    function ODESolutionAdjoint(ȳ)
        (ȳ, ntuple(_ -> nothing, length(args))...)
    end

    ODESolution{T1, T2, T3, T4, T5, T6, T7, T8, T9, T10, T11, T12}(u, args...),
    ODESolutionAdjoint
end

@adjoint function SDEProblem{uType, tType, isinplace, P, NP, F, G, K, ND}(u,
        args...) where
        {uType, tType, isinplace, P, NP, F, G, K, ND}
    function SDEProblemAdjoint(ȳ)
        (ȳ, ntuple(_ -> nothing, length(args))...)
    end

    SDEProblem{uType, tType, isinplace, P, NP, F, G, K, ND}(u, args...), SDEProblemAdjoint
end

@adjoint function NonlinearSolution{T, N, uType, R, P, A, O, uType2}(u,
        args...) where {
        T,
        N,
        uType,
        R,
        P,
        A,
        O,
        uType2
}
    function NonlinearSolutionAdjoint(ȳ)
        (ȳ, ntuple(_ -> nothing, length(args))...)
    end
    NonlinearSolution{T, N, uType, R, P, A, O, uType2}(u, args...), NonlinearSolutionAdjoint
end

# @adjoint function literal_getproperty(sol::AbstractTimeseriesSolution,
#         ::Val{:u})
#     function solu_adjoint(Δ)
#         zerou = zero(sol.prob.u0)
#         _Δ = @. ifelse(Δ === nothing, (zerou,), Δ)
#         (build_solution(sol.prob, sol.alg, sol.t, _Δ),)
#     end
#     sol.u, solu_adjoint
# end

@adjoint function literal_getproperty(sol::SciMLBase.AbstractNoTimeSolution,
        ::Val{:u})
    function solu_adjoint(Δ)
        zerou = zero(sol.prob.u0)
        _Δ = @. ifelse(Δ === nothing, zerou, Δ)
        (build_solution(sol.prob, sol.alg, _Δ, sol.resid),)
    end
    sol.u, solu_adjoint
end

@adjoint function literal_getproperty(sol::SciMLBase.LinearSolution, ::Val{:u})
    function solu_adjoint(Δ)
        zerou = zero(sol.u)
        _Δ = @. ifelse(Δ === nothing, zerou, Δ)
        (SciMLBase.build_linear_solution(sol.cache.alg, _Δ, sol.resid, sol.cache),)
    end
    sol.u, solu_adjoint
end

@adjoint function literal_getproperty(sol::SciMLBase.OptimizationSolution,
        ::Val{:u})
    function solu_adjoint(Δ)
        zerou = zero(sol.u)
        _Δ = @. ifelse(Δ === nothing, zerou, Δ)
        (build_solution(sol.cache, sol.alg, _Δ, sol.objective),)
    end
    sol.u, solu_adjoint
end

function ∇tmap(cx, f, args...)
    ys_and_backs = SciMLBase.tmap((args...) -> Zygote._pullback(cx, f, args...), args...)
    if isempty(ys_and_backs)
        ys_and_backs, _ -> (NoTangent(), NoTangent())
    else
        ys, backs = Zygote.unzip(ys_and_backs)
        function ∇tmap_internal(Δ)
            Δf_and_args_zipped = SciMLBase.tmap((f, δ) -> f(δ), backs, Δ)
            Δf_and_args = Zygote.unzip(Δf_and_args_zipped)
            Δf = reduce(Zygote.accum, Δf_and_args[1])
            (Δf, Δf_and_args[2:end]...)
        end
        ys, ∇tmap_internal
    end
end

function ∇responsible_map(cx, f, args...)
    ys_and_backs = SciMLBase.responsible_map((args...) -> Zygote._pullback(cx, f, args...),
        args...)
    if isempty(ys_and_backs)
        ys_and_backs, _ -> (NoTangent(), NoTangent())
    else
        ys, backs = Zygote.unzip(ys_and_backs)
        ys,
        function ∇responsible_map_internal(Δ)
            # Apply pullbacks in reverse order. Needed for correctness if `f` is stateful.
            Δf_and_args_zipped = SciMLBase.responsible_map((f, δ) -> f(δ),
                Zygote._tryreverse(SciMLBase.responsible_map,
                    backs, Δ)...)
            Δf_and_args = Zygote.unzip(Zygote._tryreverse(SciMLBase.responsible_map,
                Δf_and_args_zipped))
            Δf = reduce(Zygote.accum, Δf_and_args[1])
            (Δf, Δf_and_args[2:end]...)
        end
    end
end

@adjoint function SciMLBase.tmap(f, args::Union{AbstractArray, Tuple}...)
    ∇tmap(__context__, f, args...)
end

@adjoint function SciMLBase.responsible_map(f,
        args::Union{AbstractArray, Tuple
        }...)
    ∇responsible_map(__context__, f, args...)
end

end<|MERGE_RESOLUTION|>--- conflicted
+++ resolved
@@ -128,7 +128,6 @@
     VA[sym], ODESolution_getindex_pullback
 end
 
-<<<<<<< HEAD
 function obs_grads(VA, sym, obss_idx, Δ)
     y, back = Zygote.pullback(VA) do sol
         getindex.(Ref(sol), sym[obss_idx])
@@ -158,11 +157,8 @@
     Zygote.accum(nt, (u = Δ′,))
 end
 
-@adjoint function getindex(VA::ODESolution{T}, sym::Union{Tuple, AbstractVector}) where T
-=======
 @adjoint function Base.getindex(
         VA::ODESolution{T}, sym::Union{Tuple, AbstractVector}) where {T}
->>>>>>> a0fab7ac
     function ODESolution_getindex_pullback(Δ)
         sym = sym isa Tuple ? collect(sym) : sym
         i = map(x -> symbolic_type(x) != NotSymbolic() ? variable_index(VA, x) : x, sym)
